# Copyright 2021 Google LLC
#
# Licensed under the Apache License, Version 2.0 (the "License");
# you may not use this file except in compliance with the License.
# You may obtain a copy of the License at
#
#     https://www.apache.org/licenses/LICENSE-2.0
#
# Unless required by applicable law or agreed to in writing, software
# distributed under the License is distributed on an "AS IS" BASIS,
# WITHOUT WARRANTIES OR CONDITIONS OF ANY KIND, either express or implied.
# See the License for the specific language governing permissions and
# limitations under the License.
#
# You must configure probes in your deployment to use health checks in Kubernetes.
# This sample configuration for HTTP probes is adapted from proxy_with_workload_identity.yaml.
apiVersion: apps/v1
kind: Deployment
metadata:
  name: <YOUR-DEPLOYMENT-NAME>
spec:
  selector:
    matchLabels:
      app: <YOUR-APPLICATION-NAME>
  template:
    metadata:
      labels:
        app: <YOUR-APPLICATION-NAME>
    spec:
      containers:
      - name: <YOUR-APPLICATION-NAME>
        # ... other container configuration
        env:
        - name: DB_USER
          valueFrom:
            secretKeyRef:
              name: <YOUR-DB-SECRET>
              key: username
        - name: DB_PASS
          valueFrom:
            secretKeyRef:
              name: <YOUR-DB-SECRET>
              key: password
        - name: DB_NAME
          valueFrom:
            secretKeyRef:
              name: <YOUR-DB-SECRET>
              key: database
      # The proxy should be run as a native sidecar container, available in
      # Kubernetes 1.29 and higher. This will ensure that the proxy container
      # is ready before the main application container is started, and
      # that the proxy container's exit status will not impact the pod's exit
      # status. See the Kubernetes documentation:
      # https://kubernetes.io/docs/concepts/workloads/pods/sidecar-containers/
      initContainers:
      - name: cloud-sql-proxy
        restartPolicy: Always
        # It is recommended to use the latest version of the Cloud SQL Auth Proxy
        # Make sure to update on a regular schedule!
        image: gcr.io/cloud-sql-connectors/cloud-sql-proxy:2.11.4
        imagePullPolicy: IfNotPresent

        args:
        # Replace <INSTANCE_CONNECTION_NAME> with the instance connection
        # name in the format: "project_name:region:instance_name"
        - <INSTANCE_CONNECTION_NAME>

        env:
        # Using environment variables instead of CLI arguments to configure the
        # proxy k8s configuration can make it easier to read your
        # k8s configuration files.
        #
        # This is the recommended configuration for your proxy pod template.
        # It is used by the cloud-sql-proxy-operator when configuring the
        # proxy container.

        # Replace <DB_PORT> with the port that the proxy should open
        # to listen for database connections from the application
        - name: CSQL_PROXY_PORT
          value: <DB_PORT>

        # If connecting from a VPC-native GKE cluster, you can use the
        # following flag to have the proxy connect over private IP
        # - name: CSQL_PROXY_PRIVATE_IP
        #   value: "true"

        # Enable HTTP healthchecks on port 9801. This enables /liveness,
        # /readiness and /startup health check endpoints. Allow connections
        # listen for connections on any interface (0.0.0.0) so that the
        # k8s management components can reach these endpoints.
        - name: CSQL_PROXY_HEALTH_CHECK
          value: "true"
        - name: CSQL_PROXY_HTTP_PORT
          value: "9801"
        - name: CSQL_PROXY_HTTP_ADDRESS
          value: 0.0.0.0

        # Configure the proxy to exit gracefully when sent a k8s configuration
        # file.
        - name: CSQL_PROXY_EXIT_ZERO_ON_SIGTERM
          value: "true"

        # Enable the admin api server (which only listens for local connections)
        # and enable the /quitquitquit endpoint. This allows other pods
        # to shut down the proxy gracefully when they are ready to exit.
        - name: CSQL_PROXY_QUITQUITQUIT
          value: "true"
        - name: CSQL_PROXY_ADMIN_PORT
          value: "9091"

        # Enable structured logging with LogEntry format
        - name: CSQL_PROXY_STRUCTURED_LOGS
          value: "true"

        # Configure kubernetes to call run the cloud-sql-proxy shutdown command
        # before sending SIGTERM to the proxy when stopping the pod. This will
        # give the proxy more time to gracefully exit.
        lifecycle:
          preStop:
<<<<<<< HEAD
            httpGet:
              host: localhost
              path: /quitquitquit
              port: 9091
              scheme: HTTP
=======
            exec:
              command: ["/cloud-sql-proxy","shutdown", "--admin-port","9192"]
>>>>>>> 119dc23e

        # The /startup probe returns OK when the proxy is ready to receive
        # connections from the application. In this example, k8s will check
        # once a second for 60 seconds.
        #
        # We strongly recommend adding a startup probe to the proxy sidecar
        # container. This will ensure that service traffic will be routed to
        # the pod only after the proxy has successfully started.
        startupProbe:
          failureThreshold: 60
          httpGet:
            path: /startup
            port: 9801
            scheme: HTTP
          periodSeconds: 1
          successThreshold: 1
          timeoutSeconds: 10
        # The /liveness probe returns OK as soon as the proxy application has
        # begun its startup process and continues to return OK until the
        # process stops.
        #
        # We recommend adding a liveness probe to the proxy sidecar container.
        livenessProbe:
          failureThreshold: 3
          httpGet:
            path: /liveness
            port: 9801
            scheme: HTTP
          # The probe will be checked every 10 seconds.
          periodSeconds: 10
          # Number of times the probe is allowed to fail before the transition
          # from healthy to failure state.
          #
          # If periodSeconds = 60, 5 tries will result in five minutes of
          # checks. The proxy starts to refresh a certificate five minutes
          # before its expiration. If those five minutes lapse without a
          # successful refresh, the liveness probe will fail and the pod will be
          # restarted.
          successThreshold: 1
          # The probe will fail if it does not respond in 10 seconds
          timeoutSeconds: 10
        readinessProbe:
          # The /readiness probe returns OK when the proxy can establish
          # a new connections to its databases.
          #
          # Please use the readiness probe to the proxy sidecar with caution.
          # An improperly configured readiness probe can cause unnecessary
          # interruption to the application. See README.md for more detail.
          httpGet:
            path: /readiness
            port: 9801
          initialDelaySeconds: 10
          periodSeconds: 10
          timeoutSeconds: 10
          # Number of times the probe must report success to transition from failure to healthy state.
          # Defaults to 1 for readiness probe.
          successThreshold: 1
          failureThreshold: 6

        # Declare the HTTP Port so that k8s components can reach the
        # metrics and health check endpoints.
        ports:
        - containerPort: 9801
          protocol: TCP
        # You should use resource requests/limits as a best practice to prevent
        # pods from consuming too many resources and affecting the execution of
        # other pods. You should adjust the following values based on what your
        # application needs. For details, see
        # https://kubernetes.io/docs/concepts/configuration/manage-resources-containers/
        resources:
          requests:
            # The proxy's memory use scales linearly with the number of active
            # connections. Fewer open connections will use less memory. Adjust
            # this value based on your application's requirements.
            memory: "2Gi"
            # The proxy's CPU use scales linearly with the amount of IO between
            # the database and the application. Adjust this value based on your
            # application's requirements.
            cpu:    "1"
        securityContext:
          # The default Cloud SQL Auth Proxy image runs as the
          # "nonroot" user and group (uid: 65532) by default.
          runAsNonRoot: true
          # Use a read-only filesystem
          readOnlyRootFilesystem: true
          # Do not allow privilege escalation
          allowPrivilegeEscalation : false
        terminationMessagePath: /dev/termination-log
        terminationMessagePolicy: File
      volumes:
      - name: <YOUR-SA-SECRET-VOLUME>
        secret:
          secretName: <YOUR-SA-SECRET><|MERGE_RESOLUTION|>--- conflicted
+++ resolved
@@ -117,16 +117,8 @@
         # give the proxy more time to gracefully exit.
         lifecycle:
           preStop:
-<<<<<<< HEAD
-            httpGet:
-              host: localhost
-              path: /quitquitquit
-              port: 9091
-              scheme: HTTP
-=======
             exec:
               command: ["/cloud-sql-proxy","shutdown", "--admin-port","9192"]
->>>>>>> 119dc23e
 
         # The /startup probe returns OK when the proxy is ready to receive
         # connections from the application. In this example, k8s will check
