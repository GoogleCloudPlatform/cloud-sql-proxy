--- conflicted
+++ resolved
@@ -213,8 +213,6 @@
 // Client proxies connections from a local client to the remote server side
 // proxy for multiple Cloud SQL instances.
 type Client struct {
-<<<<<<< HEAD
-=======
 	// connCount tracks the number of all open connections from the Client to
 	// all Cloud SQL instances.
 	connCount uint64
@@ -223,8 +221,6 @@
 	// connCount. If not set, there is no limit.
 	maxConns uint64
 
-	cmd    *cobra.Command
->>>>>>> 188b089f
 	dialer cloudsql.Dialer
 
 	// mnts is a list of all mounted sockets for this client
@@ -277,17 +273,13 @@
 		l.Infof("[%s] Listening on %s", inst.Name, m.Addr())
 		mnts = append(mnts, m)
 	}
-<<<<<<< HEAD
-	return &Client{mnts: mnts, logger: l, dialer: d}, nil
-=======
 	c := &Client{
 		mnts:     mnts,
-		cmd:      cmd,
+		logger:   l,
 		dialer:   d,
 		maxConns: conf.MaxConnections,
 	}
 	return c, nil
->>>>>>> 188b089f
 }
 
 // Serve starts proxying connections for all configured instances using the
@@ -377,7 +369,7 @@
 			defer atomic.AddUint64(&c.connCount, ^uint64(0))
 
 			if c.maxConns > 0 && count > c.maxConns {
-				c.cmd.Printf("max connections (%v) exceeded, refusing new connection\n", c.maxConns)
+				c.logger.Infof("max connections (%v) exceeded, refusing new connection", c.maxConns)
 				_ = cConn.Close()
 				return
 			}
