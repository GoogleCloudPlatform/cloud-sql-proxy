// Copyright 2021 Google LLC
//
// Licensed under the Apache License, Version 2.0 (the "License");
// you may not use this file except in compliance with the License.
// You may obtain a copy of the License at
//
//     https://www.apache.org/licenses/LICENSE-2.0
//
// Unless required by applicable law or agreed to in writing, software
// distributed under the License is distributed on an "AS IS" BASIS,
// WITHOUT WARRANTIES OR CONDITIONS OF ANY KIND, either express or implied.
// See the License for the specific language governing permissions and
// limitations under the License.

package proxy

import (
	"context"
	"fmt"
	"io"
	"net"
	"os"
	"strings"
	"sync"
	"time"

	"cloud.google.com/go/cloudsqlconn"
	"github.com/GoogleCloudPlatform/cloudsql-proxy/v2/cloudsql"
	"github.com/GoogleCloudPlatform/cloudsql-proxy/v2/internal/gcloud"
	"github.com/spf13/cobra"
	"golang.org/x/oauth2"
)

// InstanceConnConfig holds the configuration for an individual instance
// connection.
type InstanceConnConfig struct {
	// Name is the instance connection name.
	Name string
	// Addr is the address on which to bind a listener for the instance.
	Addr string
	// Port is the port on which to bind a listener for the instance.
	Port int
	// UnixSocket is the directory where a Unix socket will be created,
	// connected to the Cloud SQL instance. If set, takes precedence over Addr
	// and Port.
	UnixSocket string
	// IAMAuthN enables automatic IAM DB Authentication for the instance.
	// Postgres-only. If it is nil, the value was not specified.
	IAMAuthN *bool
}

// Config contains all the configuration provided by the caller.
type Config struct {
	// UserAgent is the user agent to use when connecting to the cloudsql instance
	UserAgent string

	// Token is the Bearer token used for authorization.
	Token string

	// CredentialsFile is the path to a service account key.
	CredentialsFile string

	// GcloudAuth set whether to use Gcloud's config helper to retrieve a
	// token for authentication.
	GcloudAuth bool

	// Addr is the address on which to bind all instances.
	Addr string

	// Port is the initial port to bind to. Subsequent instances bind to
	// increments from this value.
	Port int

	// UnixSocket is the directory where Unix sockets will be created,
	// connected to any Instances. If set, takes precedence over Addr and Port.
	UnixSocket string

	// IAMAuthN enables automatic IAM DB Authentication for all instances.
	// Postgres-only.
	IAMAuthN bool

	// Instances are configuration for individual instances. Instance
	// configuration takes precedence over global configuration.
	Instances []InstanceConnConfig

	// Dialer specifies the dialer to use when connecting to Cloud SQL
	// instances.
	Dialer cloudsql.Dialer
}

// DialerOptions builds appropriate list of options from the Config
// values for use by cloudsqlconn.NewClient()
func (c *Config) DialerOptions() ([]cloudsqlconn.Option, error) {
	opts := []cloudsqlconn.Option{
		cloudsqlconn.WithUserAgent(c.UserAgent),
	}
	switch {
	case c.Token != "":
		opts = append(opts, cloudsqlconn.WithTokenSource(
			oauth2.StaticTokenSource(&oauth2.Token{AccessToken: c.Token}),
		))
	case c.CredentialsFile != "":
		opts = append(opts, cloudsqlconn.WithCredentialsFile(
			c.CredentialsFile,
		))
	case c.GcloudAuth:
		ts, err := gcloud.TokenSource()
		if err != nil {
			return nil, err
		}
		opts = append(opts, cloudsqlconn.WithTokenSource(ts))
	default:
	}

	if c.IAMAuthN {
		opts = append(opts, cloudsqlconn.WithIAMAuthN())
	}

	return opts, nil
}

type portConfig struct {
	global    int
	postgres  int
	mysql     int
	sqlserver int
}

func newPortConfig(global int) *portConfig {
	return &portConfig{
		global:    global,
		postgres:  5432,
		mysql:     3306,
		sqlserver: 1433,
	}
}

// nextPort returns the next port based on the initial global value.
func (c *portConfig) nextPort() int {
	p := c.global
	c.global++
	return p
}

func (c *portConfig) nextDBPort(version string) int {
	switch {
	case strings.HasPrefix(version, "MYSQL"):
		p := c.mysql
		c.mysql++
		return p
	case strings.HasPrefix(version, "POSTGRES"):
		p := c.postgres
		c.postgres++
		return p
	case strings.HasPrefix(version, "SQLSERVER"):
		p := c.sqlserver
		c.sqlserver++
		return p
	default:
		// Unexpected engine version, use global port setting instead.
		return c.nextPort()
	}
}

// Client represents the state of the current instantiation of the proxy.
type Client struct {
	cmd    *cobra.Command
	dialer cloudsql.Dialer

	// mnts is a list of all mounted sockets for this client
	mnts []*socketMount
}

// NewClient completes the initial setup required to get the proxy to a "steady" state.
<<<<<<< HEAD
func NewClient(ctx context.Context, d cloudsql.Dialer, cmd *cobra.Command, conf *Config) (*Client, error) {
=======
func NewClient(ctx context.Context, cmd *cobra.Command, conf *Config) (*Client, error) {
	// Check if the caller has configured a dialer.
	// Otherwise, initialize a new one.
	d := conf.Dialer
	if d == nil {
		var err error
		dialerOpts, err := conf.DialerOptions()
		if err != nil {
			return nil, fmt.Errorf("error initializing dialer: %v", err)
		}
		d, err = cloudsqlconn.NewDialer(ctx, dialerOpts...)
		if err != nil {
			return nil, fmt.Errorf("error initializing dialer: %v", err)
		}
	}

	var mnts []*socketMount
>>>>>>> 2310bf9b
	for _, inst := range conf.Instances {
		// Initiate refresh operation and warm the cache.
		go func(name string) { d.EngineVersion(ctx, name) }(inst.Name)
	}

	var mnts []*socketMount
	pc := newPortConfig(conf.Port)
	for _, inst := range conf.Instances {
		version, err := d.EngineVersion(ctx, inst.Name)
		if err != nil {
			return nil, err
		}

		m, err := newSocketMount(ctx, conf, pc, inst, version)
		if err != nil {
			for _, m := range mnts {
				_ = m.Close() // TODO: log this error?
			}
			return nil, fmt.Errorf("[%v] Unable to mount socket: %v", inst.Name, err)
		}

		cmd.Printf("[%s] Listening on %s\n", inst.Name, m.Addr())
		mnts = append(mnts, m)
	}
	return &Client{mnts: mnts, cmd: cmd, dialer: d}, nil
}

// Serve listens on the mounted ports and beging proxying the connections to the instances.
func (c *Client) Serve(ctx context.Context) error {
	ctx, cancel := context.WithCancel(ctx)
	defer cancel()
	exitCh := make(chan error)
	for _, m := range c.mnts {
		go func(mnt *socketMount) {
			err := c.serveSocketMount(ctx, mnt)
			if err != nil {
				select {
				// Best effort attempt to send error.
				// If this send fails, it means the reading goroutine has
				// already pulled a value out of the channel and is no longer
				// reading any more values. In other words, we report only the
				// first error.
				case exitCh <- err:
				default:
					return
				}
			}
		}(m)
	}
	return <-exitCh
}

// MultiErr is a group of errors wrapped into one.
type MultiErr []error

// Error returns a single string representing one or more errors.
func (m MultiErr) Error() string {
	l := len(m)
	if l == 1 {
		return m[0].Error()
	}
	var errStr string
	for i, err := range m {
		if i == l-1 {
			errStr += err.Error()
			continue
		}
		errStr += err.Error() + ", "
	}
	return errStr
}

// Close triggers the proxyClient to shutdown.
func (c *Client) Close() error {
	var mErr MultiErr
	for _, m := range c.mnts {
		err := m.Close()
		if err != nil {
			mErr = append(mErr, err)
		}
	}
	cErr := c.dialer.Close()
	if cErr != nil {
		mErr = append(mErr, cErr)
	}
	if len(mErr) > 0 {
		return mErr
	}
	return nil
}

// serveSocketMount persistently listens to the socketMounts listener and proxies connections to a
// given Cloud SQL instance.
func (c *Client) serveSocketMount(ctx context.Context, s *socketMount) error {
	for {
		cConn, err := s.Accept()
		if err != nil {
			if nerr, ok := err.(net.Error); ok && nerr.Temporary() {
				c.cmd.PrintErrf("[%s] Error accepting connection: %v\n", s.inst, err)
				// For transient errors, wait a small amount of time to see if it resolves itself
				time.Sleep(10 * time.Millisecond)
				continue
			}
			return err
		}
		// handle the connection in a separate goroutine
		go func() {
			c.cmd.Printf("[%s] accepted connection from %s\n", s.inst, cConn.RemoteAddr())

			// give a max of 30 seconds to connect to the instance
			ctx, cancel := context.WithTimeout(context.Background(), 30*time.Second)
			defer cancel()

			sConn, err := c.dialer.Dial(ctx, s.inst, s.dialOpts...)
			if err != nil {
				c.cmd.Printf("[%s] failed to connect to instance: %v\n", s.inst, err)
				cConn.Close()
				return
			}
			c.proxyConn(s.inst, cConn, sConn)
		}()
	}
}

// socketMount is a tcp/unix socket that listens for a Cloud SQL instance.
type socketMount struct {
	inst     string
	dialOpts []cloudsqlconn.DialOption
	listener net.Listener
}

func newSocketMount(ctx context.Context, conf *Config, pc *portConfig, inst InstanceConnConfig, version string) (*socketMount, error) {
	var (
		// network is one of "tcp" or "unix"
		network string
		// address is either a TCP host port, or a Unix socket
		address string
	)
	// IF
	//   a global Unix socket directory is NOT set AND
	//   an instance-level Unix socket is NOT set
	//   (e.g.,  I didn't set a Unix socket globally or for this instance)
	// OR
	//   an instance-level TCP address or port IS set
	//   (e.g., I'm overriding any global settings to use TCP for this
	//   instance)
	// use a TCP listener.
	// Otherwise, use a Unix socket.
	if (conf.UnixSocket == "" && inst.UnixSocket == "") ||
		(inst.Addr != "" || inst.Port != 0) {
		network = "tcp"

		a := conf.Addr
		if inst.Addr != "" {
			a = inst.Addr
		}

		var np int
		switch {
		case inst.Port != 0:
			np = inst.Port
		case conf.Port != 0:
			np = pc.nextPort()
		default:
			np = pc.nextDBPort(version)
		}

		address = net.JoinHostPort(a, fmt.Sprint(np))
	} else {
		network = "unix"

		dir := conf.UnixSocket
		if dir == "" {
			dir = inst.UnixSocket
		}
		if _, err := os.Stat(dir); err != nil {
			return nil, err
		}
		address = UnixAddress(dir, inst.Name)
		// When setting up a listener for Postgres, create address as a
		// directory, and use the Postgres-specific socket name
		// .s.PGSQL.5432.
		if strings.HasPrefix(version, "POSTGRES") {
			// Make the directory only if it hasn't already been created.
			if _, err := os.Stat(address); err != nil {
				if err = os.Mkdir(address, 0777); err != nil {
					return nil, err
				}
			}
			address = UnixAddress(address, ".s.PGSQL.5432")
		}
	}

	lc := net.ListenConfig{KeepAlive: 30 * time.Second}
	ln, err := lc.Listen(ctx, network, address)
	if err != nil {
		return nil, err
	}
	var opts []cloudsqlconn.DialOption
	if inst.IAMAuthN != nil {
		opts = append(opts, cloudsqlconn.WithDialIAMAuthN(*inst.IAMAuthN))
	}
	m := &socketMount{inst: inst.Name, dialOpts: opts, listener: ln}
	return m, nil
}

func (s *socketMount) Addr() net.Addr {
	return s.listener.Addr()
}

func (s *socketMount) Accept() (net.Conn, error) {
	return s.listener.Accept()
}

// close stops the mount from listening for any more connections
func (s *socketMount) Close() error {
	return s.listener.Close()
}

// proxyConn sets up a bidirectional copy between two open connections
func (c *Client) proxyConn(inst string, client, server net.Conn) {
	// only allow the first side to give an error for terminating a connection
	var o sync.Once
	cleanup := func(errDesc string, isErr bool) {
		o.Do(func() {
			client.Close()
			server.Close()
			if isErr {
				c.cmd.PrintErrln(errDesc)
			} else {
				c.cmd.Println(errDesc)
			}
		})
	}

	// copy bytes from client to server
	go func() {
		buf := make([]byte, 8*1024) // 8kb
		for {
			n, cErr := client.Read(buf)
			var sErr error
			if n > 0 {
				_, sErr = server.Write(buf[:n])
			}
			switch {
			case cErr == io.EOF:
				cleanup(fmt.Sprintf("[%s] client closed the connection", inst), false)
				return
			case cErr != nil:
				cleanup(fmt.Sprintf("[%s] connection aborted - error reading from client: %v", inst, cErr), true)
				return
			case sErr == io.EOF:
				cleanup(fmt.Sprintf("[%s] instance closed the connection", inst), false)
				return
			case sErr != nil:
				cleanup(fmt.Sprintf("[%s] connection aborted - error writing to instance: %v", inst, cErr), true)
				return
			}
		}
	}()

	// copy bytes from server to client
	buf := make([]byte, 8*1024) // 8kb
	for {
		n, sErr := server.Read(buf)
		var cErr error
		if n > 0 {
			_, cErr = client.Write(buf[:n])
		}
		switch {
		case sErr == io.EOF:
			cleanup(fmt.Sprintf("[%s] instance closed the connection", inst), false)
			return
		case sErr != nil:
			cleanup(fmt.Sprintf("[%s] connection aborted - error reading from instance: %v", inst, sErr), true)
			return
		case cErr == io.EOF:
			cleanup(fmt.Sprintf("[%s] client closed the connection", inst), false)
			return
		case cErr != nil:
			cleanup(fmt.Sprintf("[%s] connection aborted - error writing to client: %v", inst, sErr), true)
			return
		}
	}
}<|MERGE_RESOLUTION|>--- conflicted
+++ resolved
@@ -172,9 +172,6 @@
 }
 
 // NewClient completes the initial setup required to get the proxy to a "steady" state.
-<<<<<<< HEAD
-func NewClient(ctx context.Context, d cloudsql.Dialer, cmd *cobra.Command, conf *Config) (*Client, error) {
-=======
 func NewClient(ctx context.Context, cmd *cobra.Command, conf *Config) (*Client, error) {
 	// Check if the caller has configured a dialer.
 	// Otherwise, initialize a new one.
@@ -191,8 +188,6 @@
 		}
 	}
 
-	var mnts []*socketMount
->>>>>>> 2310bf9b
 	for _, inst := range conf.Instances {
 		// Initiate refresh operation and warm the cache.
 		go func(name string) { d.EngineVersion(ctx, name) }(inst.Name)
