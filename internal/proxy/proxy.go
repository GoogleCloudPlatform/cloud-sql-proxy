// Copyright 2021 Google LLC
//
// Licensed under the Apache License, Version 2.0 (the "License");
// you may not use this file except in compliance with the License.
// You may obtain a copy of the License at
//
//     https://www.apache.org/licenses/LICENSE-2.0
//
// Unless required by applicable law or agreed to in writing, software
// distributed under the License is distributed on an "AS IS" BASIS,
// WITHOUT WARRANTIES OR CONDITIONS OF ANY KIND, either express or implied.
// See the License for the specific language governing permissions and
// limitations under the License.

package proxy

import (
	"context"
	"fmt"
	"io"
	"net"
	"os"
	"strings"
	"sync"
	"sync/atomic"
	"time"

	"cloud.google.com/go/cloudsqlconn"
	"github.com/GoogleCloudPlatform/cloudsql-proxy/v2/cloudsql"
	"github.com/GoogleCloudPlatform/cloudsql-proxy/v2/internal/gcloud"
	"github.com/spf13/cobra"
	"golang.org/x/oauth2"
)

// InstanceConnConfig holds the configuration for an individual instance
// connection.
type InstanceConnConfig struct {
	// Name is the instance connection name.
	Name string
	// Addr is the address on which to bind a listener for the instance.
	Addr string
	// Port is the port on which to bind a listener for the instance.
	Port int
	// UnixSocket is the directory where a Unix socket will be created,
	// connected to the Cloud SQL instance. If set, takes precedence over Addr
	// and Port.
	UnixSocket string
	// IAMAuthN enables automatic IAM DB Authentication for the instance.
	// Postgres-only. If it is nil, the value was not specified.
	IAMAuthN *bool

	// PrivateIP tells the proxy to attempt to connect to the db instance's
	// private IP address instead of the public IP address
	PrivateIP *bool
}

// Config contains all the configuration provided by the caller.
type Config struct {
	// UserAgent is the user agent to use when connecting to the cloudsql instance
	UserAgent string

	// Token is the Bearer token used for authorization.
	Token string

	// CredentialsFile is the path to a service account key.
	CredentialsFile string

	// GcloudAuth set whether to use Gcloud's config helper to retrieve a
	// token for authentication.
	GcloudAuth bool

	// Addr is the address on which to bind all instances.
	Addr string

	// Port is the initial port to bind to. Subsequent instances bind to
	// increments from this value.
	Port int

	// ApiEndpointUrl is the URL of the google cloud sql api. When left blank,
	// the proxy will use the main public api: https://sqladmin.googleapis.com/
	ApiEndpointUrl string

	// UnixSocket is the directory where Unix sockets will be created,
	// connected to any Instances. If set, takes precedence over Addr and Port.
	UnixSocket string

	// IAMAuthN enables automatic IAM DB Authentication for all instances.
	// Postgres-only.
	IAMAuthN bool

<<<<<<< HEAD
	// MaxConnections are the maximum number of connections the Client may
	// establish to the Cloud SQL server side proxy before refusing additional
	// connections. A zero-value indicates no limit.
	MaxConnections uint64
=======
	// PrivateIP enables connections via the database server's private IP address
	// for all instances.
	PrivateIP bool
>>>>>>> ec9c4bd9

	// Instances are configuration for individual instances. Instance
	// configuration takes precedence over global configuration.
	Instances []InstanceConnConfig

	// Dialer specifies the dialer to use when connecting to Cloud SQL
	// instances.
	Dialer cloudsql.Dialer
}

// DialOptions interprets appropriate dial options for a particular instance
// configuration
func (c *Config) DialOptions(i InstanceConnConfig) []cloudsqlconn.DialOption {
	var opts []cloudsqlconn.DialOption

	if i.IAMAuthN != nil {
		opts = append(opts, cloudsqlconn.WithDialIAMAuthN(*i.IAMAuthN))
	}

	if i.PrivateIP != nil && *i.PrivateIP || i.PrivateIP == nil && c.PrivateIP {
		opts = append(opts, cloudsqlconn.WithPrivateIP())
	} else {
		opts = append(opts, cloudsqlconn.WithPublicIP())
	}

	return opts
}

// DialerOptions builds appropriate list of options from the Config
// values for use by cloudsqlconn.NewClient()
func (c *Config) DialerOptions() ([]cloudsqlconn.Option, error) {
	opts := []cloudsqlconn.Option{
		cloudsqlconn.WithUserAgent(c.UserAgent),
	}
	switch {
	case c.Token != "":
		opts = append(opts, cloudsqlconn.WithTokenSource(
			oauth2.StaticTokenSource(&oauth2.Token{AccessToken: c.Token}),
		))
	case c.CredentialsFile != "":
		opts = append(opts, cloudsqlconn.WithCredentialsFile(
			c.CredentialsFile,
		))
	case c.GcloudAuth:
		ts, err := gcloud.TokenSource()
		if err != nil {
			return nil, err
		}
		opts = append(opts, cloudsqlconn.WithTokenSource(ts))
	default:
	}

	if c.ApiEndpointUrl != "" {
		opts = append(opts, cloudsqlconn.WithAdminAPIEndpoint(c.ApiEndpointUrl))
	}

	if c.IAMAuthN {
		opts = append(opts, cloudsqlconn.WithIAMAuthN())
	}

	return opts, nil
}

type portConfig struct {
	global    int
	postgres  int
	mysql     int
	sqlserver int
}

func newPortConfig(global int) *portConfig {
	return &portConfig{
		global:    global,
		postgres:  5432,
		mysql:     3306,
		sqlserver: 1433,
	}
}

// nextPort returns the next port based on the initial global value.
func (c *portConfig) nextPort() int {
	p := c.global
	c.global++
	return p
}

func (c *portConfig) nextDBPort(version string) int {
	switch {
	case strings.HasPrefix(version, "MYSQL"):
		p := c.mysql
		c.mysql++
		return p
	case strings.HasPrefix(version, "POSTGRES"):
		p := c.postgres
		c.postgres++
		return p
	case strings.HasPrefix(version, "SQLSERVER"):
		p := c.sqlserver
		c.sqlserver++
		return p
	default:
		// Unexpected engine version, use global port setting instead.
		return c.nextPort()
	}
}

// Client proxies connections from a local client to the remote server side
// proxy for multiple Cloud SQL instances.
type Client struct {
	cmd    *cobra.Command
	dialer cloudsql.Dialer

	// mnts is a list of all mounted sockets for this client
	mnts []*socketMount

	// connCount tracks the number of all open connections from the Client to
	// all Cloud SQL instances.
	connCount uint64

	// maxConns is the maximum number of allowed connections tracked by
	// connCount. If not set, there is no limit.
	maxConns uint64
}

// NewClient completes the initial setup required to get the proxy to a "steady" state.
func NewClient(ctx context.Context, cmd *cobra.Command, conf *Config) (*Client, error) {
	// Check if the caller has configured a dialer.
	// Otherwise, initialize a new one.
	d := conf.Dialer
	if d == nil {
		var err error
		dialerOpts, err := conf.DialerOptions()
		if err != nil {
			return nil, fmt.Errorf("error initializing dialer: %v", err)
		}
		d, err = cloudsqlconn.NewDialer(ctx, dialerOpts...)
		if err != nil {
			return nil, fmt.Errorf("error initializing dialer: %v", err)
		}
	}

	var mnts []*socketMount
	for _, inst := range conf.Instances {
		go func(name string) {
			// Initiate refresh operation
			d.EngineVersion(ctx, name)
		}(inst.Name)
	}
	pc := newPortConfig(conf.Port)
	for _, inst := range conf.Instances {
		version, err := d.EngineVersion(ctx, inst.Name)
		if err != nil {
			return nil, err
		}

		var (
			// network is one of "tcp" or "unix"
			network string
			// address is either a TCP host port, or a Unix socket
			address string
		)
		// IF
		//   a global Unix socket directory is NOT set AND
		//   an instance-level Unix socket is NOT set
		//   (e.g.,  I didn't set a Unix socket globally or for this instance)
		// OR
		//   an instance-level TCP address or port IS set
		//   (e.g., I'm overriding any global settings to use TCP for this
		//   instance)
		// use a TCP listener.
		// Otherwise, use a Unix socket.
		if (conf.UnixSocket == "" && inst.UnixSocket == "") ||
			(inst.Addr != "" || inst.Port != 0) {
			network = "tcp"

			a := conf.Addr
			if inst.Addr != "" {
				a = inst.Addr
			}

			var np int
			switch {
			case inst.Port != 0:
				np = inst.Port
			case conf.Port != 0:
				np = pc.nextPort()
			default:
				np = pc.nextDBPort(version)
			}

			address = net.JoinHostPort(a, fmt.Sprint(np))
		} else {
			network = "unix"

			dir := conf.UnixSocket
			if dir == "" {
				dir = inst.UnixSocket
			}
			if _, err := os.Stat(dir); err != nil {
				return nil, err
			}
			address = UnixAddress(dir, inst.Name)
			// When setting up a listener for Postgres, create address as a
			// directory, and use the Postgres-specific socket name
			// .s.PGSQL.5432.
			if strings.HasPrefix(version, "POSTGRES") {
				// Make the directory only if it hasn't already been created.
				if _, err := os.Stat(address); err != nil {
					if err = os.Mkdir(address, 0777); err != nil {
						return nil, err
					}
				}
				address = UnixAddress(address, ".s.PGSQL.5432")
			}
		}

		opts := conf.DialOptions(inst)
		m := &socketMount{inst: inst.Name, dialOpts: opts}
		addr, err := m.listen(ctx, network, address)
		if err != nil {
			for _, m := range mnts {
				m.close()
			}
			return nil, fmt.Errorf("[%v] Unable to mount socket: %v", inst.Name, err)
		}

		cmd.Printf("[%s] Listening on %s\n", inst.Name, addr.String())
		mnts = append(mnts, m)
	}
	c := &Client{
		mnts:     mnts,
		cmd:      cmd,
		dialer:   d,
		maxConns: conf.MaxConnections,
	}
	return c, nil
}

// Serve starts proxying connections for all configured instances using the
// associated socket.
func (c *Client) Serve(ctx context.Context) error {
	ctx, cancel := context.WithCancel(ctx)
	defer cancel()
	exitCh := make(chan error)
	for _, m := range c.mnts {
		go func(mnt *socketMount) {
			err := c.serveSocketMount(ctx, mnt)
			if err != nil {
				select {
				// Best effort attempt to send error.
				// If this send fails, it means the reading goroutine has
				// already pulled a value out of the channel and is no longer
				// reading any more values. In other words, we report only the
				// first error.
				case exitCh <- err:
				default:
					return
				}
			}
		}(m)
	}
	return <-exitCh
}

// Close triggers the proxyClient to shutdown.
func (c *Client) Close() {
	defer c.dialer.Close()
	for _, m := range c.mnts {
		m.close()
	}
}

// serveSocketMount persistently listens to the socketMounts listener and proxies connections to a
// given Cloud SQL instance.
func (c *Client) serveSocketMount(ctx context.Context, s *socketMount) error {
	if s.listener == nil {
		return fmt.Errorf("[%s] mount doesn't have a listener set", s.inst)
	}
	for {
		cConn, err := s.listener.Accept()
		if err != nil {
			if nerr, ok := err.(net.Error); ok && nerr.Temporary() {
				c.cmd.PrintErrf("[%s] Error accepting connection: %v\n", s.inst, err)
				// For transient errors, wait a small amount of time to see if it resolves itself
				time.Sleep(10 * time.Millisecond)
				continue
			}
			return err
		}
		// handle the connection in a separate goroutine
		go func() {
			c.cmd.Printf("[%s] accepted connection from %s\n", s.inst, cConn.RemoteAddr())

			// A client has established a connection to the local socket. Before
			// we initiate a connection to the Cloud SQL backend, increment the
			// connection counter. If the total number of connections exceeds
			// the maximum, refuse to connect and close the client connection.
			count := atomic.AddUint64(&c.connCount, 1)
			defer atomic.AddUint64(&c.connCount, ^uint64(0))

			if c.maxConns > 0 && count > c.maxConns {
				c.cmd.Printf("max connections (%v) exceeded, refusing new connection\n", c.maxConns)
				_ = cConn.Close()
				return
			}

			// give a max of 30 seconds to connect to the instance
			ctx, cancel := context.WithTimeout(context.Background(), 30*time.Second)
			defer cancel()

			sConn, err := c.dialer.Dial(ctx, s.inst, s.dialOpts...)
			if err != nil {
				c.cmd.Printf("[%s] failed to connect to instance: %v\n", s.inst, err)
				cConn.Close()
				return
			}
			c.proxyConn(s.inst, cConn, sConn)
		}()
	}
}

// socketMount is a tcp/unix socket that listens for a Cloud SQL instance.
type socketMount struct {
	inst     string
	dialOpts []cloudsqlconn.DialOption
	listener net.Listener
}

// listen causes a socketMount to create a Listener at the specified network address.
func (s *socketMount) listen(ctx context.Context, network string, address string) (net.Addr, error) {
	lc := net.ListenConfig{KeepAlive: 30 * time.Second}
	l, err := lc.Listen(ctx, network, address)
	if err != nil {
		return nil, err
	}
	s.listener = l
	return s.listener.Addr(), nil
}

// close stops the mount from listening for any more connections
func (s *socketMount) close() error {
	err := s.listener.Close()
	s.listener = nil
	return err
}

// proxyConn sets up a bidirectional copy between two open connections
func (c *Client) proxyConn(inst string, client, server net.Conn) {
	// only allow the first side to give an error for terminating a connection
	var o sync.Once
	cleanup := func(errDesc string, isErr bool) {
		o.Do(func() {
			client.Close()
			server.Close()
			if isErr {
				c.cmd.PrintErrln(errDesc)
			} else {
				c.cmd.Println(errDesc)
			}
		})
	}

	// copy bytes from client to server
	go func() {
		buf := make([]byte, 8*1024) // 8kb
		for {
			n, cErr := client.Read(buf)
			var sErr error
			if n > 0 {
				_, sErr = server.Write(buf[:n])
			}
			switch {
			case cErr == io.EOF:
				cleanup(fmt.Sprintf("[%s] client closed the connection", inst), false)
				return
			case cErr != nil:
				cleanup(fmt.Sprintf("[%s] connection aborted - error reading from client: %v", inst, cErr), true)
				return
			case sErr == io.EOF:
				cleanup(fmt.Sprintf("[%s] instance closed the connection", inst), false)
				return
			case sErr != nil:
				cleanup(fmt.Sprintf("[%s] connection aborted - error writing to instance: %v", inst, cErr), true)
				return
			}
		}
	}()

	// copy bytes from server to client
	buf := make([]byte, 8*1024) // 8kb
	for {
		n, sErr := server.Read(buf)
		var cErr error
		if n > 0 {
			_, cErr = client.Write(buf[:n])
		}
		switch {
		case sErr == io.EOF:
			cleanup(fmt.Sprintf("[%s] instance closed the connection", inst), false)
			return
		case sErr != nil:
			cleanup(fmt.Sprintf("[%s] connection aborted - error reading from instance: %v", inst, sErr), true)
			return
		case cErr == io.EOF:
			cleanup(fmt.Sprintf("[%s] client closed the connection", inst), false)
			return
		case cErr != nil:
			cleanup(fmt.Sprintf("[%s] connection aborted - error writing to client: %v", inst, sErr), true)
			return
		}
	}
}<|MERGE_RESOLUTION|>--- conflicted
+++ resolved
@@ -88,16 +88,14 @@
 	// Postgres-only.
 	IAMAuthN bool
 
-<<<<<<< HEAD
 	// MaxConnections are the maximum number of connections the Client may
 	// establish to the Cloud SQL server side proxy before refusing additional
 	// connections. A zero-value indicates no limit.
 	MaxConnections uint64
-=======
+
 	// PrivateIP enables connections via the database server's private IP address
 	// for all instances.
 	PrivateIP bool
->>>>>>> ec9c4bd9
 
 	// Instances are configuration for individual instances. Instance
 	// configuration takes precedence over global configuration.
