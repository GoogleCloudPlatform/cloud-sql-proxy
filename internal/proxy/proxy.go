--- conflicted
+++ resolved
@@ -235,74 +235,7 @@
 			return nil, err
 		}
 
-<<<<<<< HEAD
 		m, err := newSocketMount(ctx, conf, pc, inst, version)
-=======
-		var (
-			// network is one of "tcp" or "unix"
-			network string
-			// address is either a TCP host port, or a Unix socket
-			address string
-		)
-		// IF
-		//   a global Unix socket directory is NOT set AND
-		//   an instance-level Unix socket is NOT set
-		//   (e.g.,  I didn't set a Unix socket globally or for this instance)
-		// OR
-		//   an instance-level TCP address or port IS set
-		//   (e.g., I'm overriding any global settings to use TCP for this
-		//   instance)
-		// use a TCP listener.
-		// Otherwise, use a Unix socket.
-		if (conf.UnixSocket == "" && inst.UnixSocket == "") ||
-			(inst.Addr != "" || inst.Port != 0) {
-			network = "tcp"
-
-			a := conf.Addr
-			if inst.Addr != "" {
-				a = inst.Addr
-			}
-
-			var np int
-			switch {
-			case inst.Port != 0:
-				np = inst.Port
-			case conf.Port != 0:
-				np = pc.nextPort()
-			default:
-				np = pc.nextDBPort(version)
-			}
-
-			address = net.JoinHostPort(a, fmt.Sprint(np))
-		} else {
-			network = "unix"
-
-			dir := conf.UnixSocket
-			if dir == "" {
-				dir = inst.UnixSocket
-			}
-			if _, err := os.Stat(dir); err != nil {
-				return nil, err
-			}
-			address = UnixAddress(dir, inst.Name)
-			// When setting up a listener for Postgres, create address as a
-			// directory, and use the Postgres-specific socket name
-			// .s.PGSQL.5432.
-			if strings.HasPrefix(version, "POSTGRES") {
-				// Make the directory only if it hasn't already been created.
-				if _, err := os.Stat(address); err != nil {
-					if err = os.Mkdir(address, 0777); err != nil {
-						return nil, err
-					}
-				}
-				address = UnixAddress(address, ".s.PGSQL.5432")
-			}
-		}
-
-		opts := conf.DialOptions(inst)
-		m := &socketMount{inst: inst.Name, dialOpts: opts}
-		addr, err := m.listen(ctx, network, address)
->>>>>>> ec9c4bd9
 		if err != nil {
 			for _, m := range mnts {
 				mErr := m.Close()
@@ -486,10 +419,7 @@
 	if err != nil {
 		return nil, err
 	}
-	var opts []cloudsqlconn.DialOption
-	if inst.IAMAuthN != nil {
-		opts = append(opts, cloudsqlconn.WithDialIAMAuthN(*inst.IAMAuthN))
-	}
+	opts := conf.DialOptions(inst)
 	m := &socketMount{inst: inst.Name, dialOpts: opts, listener: ln}
 	return m, nil
 }
