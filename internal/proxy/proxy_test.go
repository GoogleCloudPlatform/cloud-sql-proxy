// Copyright 2022 Google LLC
//
// Licensed under the Apache License, Version 2.0 (the "License");
// you may not use this file except in compliance with the License.
// You may obtain a copy of the License at
//
//      http://www.apache.org/licenses/LICENSE-2.0
//
// Unless required by applicable law or agreed to in writing, software
// distributed under the License is distributed on an "AS IS" BASIS,
// WITHOUT WARRANTIES OR CONDITIONS OF ANY KIND, either express or implied.
// See the License for the specific language governing permissions and
// limitations under the License.

package proxy_test

import (
	"context"
	"errors"
	"io"
	"io/ioutil"
	"net"
	"os"
	"path/filepath"
	"strings"
	"sync"
	"testing"
	"time"

	"cloud.google.com/go/cloudsqlconn"
<<<<<<< HEAD
	"github.com/GoogleCloudPlatform/cloudsql-proxy/v2/cloudsql"
	"github.com/GoogleCloudPlatform/cloudsql-proxy/v2/internal/log"
=======
>>>>>>> 188b089f
	"github.com/GoogleCloudPlatform/cloudsql-proxy/v2/internal/proxy"
)

type fakeDialer struct {
	mu        sync.Mutex
	dialCount int
}

func (*fakeDialer) Close() error {
	return nil
}

func (f *fakeDialer) dialAttempts() int {
	f.mu.Lock()
	defer f.mu.Unlock()
	return f.dialCount
}

func (f *fakeDialer) Dial(ctx context.Context, inst string, opts ...cloudsqlconn.DialOption) (net.Conn, error) {
	f.mu.Lock()
	defer f.mu.Unlock()
	f.dialCount++
	c1, _ := net.Pipe()
	return c1, nil
}

func (*fakeDialer) EngineVersion(_ context.Context, inst string) (string, error) {
	switch {
	case strings.Contains(inst, "pg"):
		return "POSTGRES_14", nil
	case strings.Contains(inst, "mysql"):
		return "MYSQL_8_0", nil
	case strings.Contains(inst, "sqlserver"):
		return "SQLSERVER_2019_STANDARD", nil
	default:
		return "POSTGRES_14", nil
	}
}

type errorDialer struct {
	fakeDialer
}

func (errorDialer) Close() error {
	return errors.New("errorDialer returns error on Close")
}

func createTempDir(t *testing.T) (string, func()) {
	testDir, err := ioutil.TempDir("", "*")
	if err != nil {
		t.Fatalf("failed to create temp dir: %v", err)
	}
	return testDir, func() {
		if err := os.RemoveAll(testDir); err != nil {
			t.Logf("failed to cleanup temp dir: %v", err)
		}
	}
}

func TestClientInitialization(t *testing.T) {
	ctx := context.Background()
	testDir, cleanup := createTempDir(t)
	defer cleanup()

	tcs := []struct {
		desc          string
		in            *proxy.Config
		wantTCPAddrs  []string
		wantUnixAddrs []string
	}{
		{
			desc: "multiple instances",
			in: &proxy.Config{
				Addr: "127.0.0.1",
				Port: 5000,
				Instances: []proxy.InstanceConnConfig{
					{Name: pg},
					{Name: mysql},
					{Name: sqlserver},
				},
			},
			wantTCPAddrs: []string{"127.0.0.1:5000", "127.0.0.1:5001", "127.0.0.1:5002"},
		},
		{
			desc: "with instance address",
			in: &proxy.Config{
				Addr: "1.1.1.1", // bad address, binding shouldn't happen here.
				Port: 5000,
				Instances: []proxy.InstanceConnConfig{
					{Addr: "0.0.0.0", Name: pg},
				},
			},
			wantTCPAddrs: []string{"0.0.0.0:5000"},
		},
		{
			desc: "IPv6 support",
			in: &proxy.Config{
				Addr: "::1",
				Port: 5000,
				Instances: []proxy.InstanceConnConfig{
					{Name: pg},
				},
			},
			wantTCPAddrs: []string{"[::1]:5000"},
		},
		{
			desc: "with instance port",
			in: &proxy.Config{
				Addr: "127.0.0.1",
				Port: 5000,
				Instances: []proxy.InstanceConnConfig{
					{Name: pg, Port: 6000},
				},
			},
			wantTCPAddrs: []string{"127.0.0.1:6000"},
		},
		{
			desc: "with global port and instance port",
			in: &proxy.Config{
				Addr: "127.0.0.1",
				Port: 5000,
				Instances: []proxy.InstanceConnConfig{
					{Name: pg},
					{Name: mysql, Port: 6000},
					{Name: sqlserver},
				},
			},
			wantTCPAddrs: []string{
				"127.0.0.1:5000",
				"127.0.0.1:6000",
				"127.0.0.1:5001",
			},
		},
		{
			desc: "with incrementing automatic port selection",
			in: &proxy.Config{
				Addr: "127.0.0.1",
				Instances: []proxy.InstanceConnConfig{
					{Name: pg},
					{Name: pg2},
					{Name: mysql},
					{Name: mysql2},
					{Name: sqlserver},
					{Name: sqlserver2},
				},
			},
			wantTCPAddrs: []string{
				"127.0.0.1:5432",
				"127.0.0.1:5433",
				"127.0.0.1:3306",
				"127.0.0.1:3307",
				"127.0.0.1:1433",
				"127.0.0.1:1434",
			},
		},
		{
			desc: "with a Unix socket",
			in: &proxy.Config{
				UnixSocket: testDir,
				Instances: []proxy.InstanceConnConfig{
					{Name: mysql},
				},
			},
			wantUnixAddrs: []string{
				filepath.Join(testDir, mysql),
			},
		},
		{
			desc: "with a global TCP host port and an instance Unix socket",
			in: &proxy.Config{
				Addr: "127.0.0.1",
				Port: 5000,
				Instances: []proxy.InstanceConnConfig{
					{Name: mysql, UnixSocket: testDir},
				},
			},
			wantUnixAddrs: []string{
				filepath.Join(testDir, mysql),
			},
		},
		{
			desc: "with a global Unix socket and an instance TCP port",
			in: &proxy.Config{
				Addr:       "127.0.0.1",
				UnixSocket: testDir,
				Instances: []proxy.InstanceConnConfig{
					{Name: pg, Port: 5000},
				},
			},
			wantTCPAddrs: []string{
				"127.0.0.1:5000",
			},
		},
		{
			desc: "with a Unix socket for Postgres",
			in: &proxy.Config{
				UnixSocket: testDir,
				Instances: []proxy.InstanceConnConfig{
					{Name: pg},
				},
			},
			wantUnixAddrs: []string{
				filepath.Join(testDir, pg, ".s.PGSQL.5432"),
			},
		},
	}

	for _, tc := range tcs {
		t.Run(tc.desc, func(t *testing.T) {
<<<<<<< HEAD
			logger := log.NewStdLogger(os.Stdout, os.Stdout)
			tc.in.Dialer = fakeDialer{}
			c, err := proxy.NewClient(ctx, logger, tc.in)
=======
			tc.in.Dialer = &fakeDialer{}
			c, err := proxy.NewClient(ctx, &cobra.Command{}, tc.in)
>>>>>>> 188b089f
			if err != nil {
				t.Fatalf("want error = nil, got = %v", err)
			}
			defer c.Close()
			for _, addr := range tc.wantTCPAddrs {
				conn, err := net.Dial("tcp", addr)
				if err != nil {
					t.Fatalf("want error = nil, got = %v", err)
				}
				err = conn.Close()
				if err != nil {
					t.Logf("failed to close connection: %v", err)
				}
			}

			for _, addr := range tc.wantUnixAddrs {
				conn, err := net.Dial("unix", addr)
				if err != nil {
					t.Fatalf("want error = nil, got = %v", err)
				}
				err = conn.Close()
				if err != nil {
					t.Logf("failed to close connection: %v", err)
				}
			}
		})
	}
}

func TestClientLimitsMaxConnections(t *testing.T) {
	d := &fakeDialer{}
	in := &proxy.Config{
		Addr: "127.0.0.1",
		Port: 5000,
		Instances: []proxy.InstanceConnConfig{
			{Name: "proj:region:pg"},
		},
		MaxConnections: 1,
		Dialer:         d,
	}
	c, err := proxy.NewClient(context.Background(), &cobra.Command{}, in)
	if err != nil {
		t.Fatalf("proxy.NewClient error: %v", err)
	}
	defer c.Close()
	go c.Serve(context.Background())

	conn1, err1 := net.Dial("tcp", "127.0.0.1:5000")
	if err1 != nil {
		t.Fatalf("net.Dial error: %v", err1)
	}
	defer conn1.Close()

	conn2, err2 := net.Dial("tcp", "127.0.0.1:5000")
	if err2 != nil {
		t.Fatalf("net.Dial error: %v", err1)
	}
	defer conn2.Close()

	// try to read to check if the connection is closed
	// wait only a second for the result (since nothing is writing to the
	// socket)
	conn2.SetReadDeadline(time.Now().Add(time.Second))
	_, rErr := conn2.Read(make([]byte, 1))
	if rErr != io.EOF {
		t.Fatalf("conn.Read should return io.EOF, got = %v", rErr)
	}

	want := 1
	if got := d.dialAttempts(); got != want {
		t.Fatalf("dial attempts did not match expected, want = %v, got = %v", want, got)
	}
}

func TestClientClosesCleanly(t *testing.T) {
	in := &proxy.Config{
		Addr: "127.0.0.1",
		Port: 5000,
		Instances: []proxy.InstanceConnConfig{
			{Name: "proj:reg:inst"},
		},
		Dialer: &fakeDialer{},
	}
	logger := log.NewStdLogger(os.Stdout, os.Stdout)
	c, err := proxy.NewClient(context.Background(), logger, in)
	if err != nil {
		t.Fatalf("proxy.NewClient error want = nil, got = %v", err)
	}
	go c.Serve(context.Background())
	time.Sleep(time.Second) // allow the socket to start listening

	conn, dErr := net.Dial("tcp", "127.0.0.1:5000")
	if dErr != nil {
		t.Fatalf("net.Dial error = %v", dErr)
	}
	_ = conn.Close()

	if err := c.Close(); err != nil {
		t.Fatalf("c.Close() error = %v", err)
	}
}

func TestClosesWithError(t *testing.T) {
	in := &proxy.Config{
		Addr: "127.0.0.1",
		Port: 5000,
		Instances: []proxy.InstanceConnConfig{
			{Name: "proj:reg:inst"},
		},
		Dialer: &errorDialer{},
	}
	logger := log.NewStdLogger(os.Stdout, os.Stdout)
	c, err := proxy.NewClient(context.Background(), logger, in)
	if err != nil {
		t.Fatalf("proxy.NewClient error want = nil, got = %v", err)
	}
	go c.Serve(context.Background())
	time.Sleep(time.Second) // allow the socket to start listening

	if err = c.Close(); err == nil {
		t.Fatal("c.Close() should error, got nil")
	}
}

func TestMultiErrorFormatting(t *testing.T) {
	tcs := []struct {
		desc string
		in   proxy.MultiErr
		want string
	}{
		{
			desc: "with one error",
			in:   proxy.MultiErr{errors.New("woops")},
			want: "woops",
		},
		{
			desc: "with many errors",
			in:   proxy.MultiErr{errors.New("woops"), errors.New("another error")},
			want: "woops, another error",
		},
	}

	for _, tc := range tcs {
		t.Run(tc.desc, func(t *testing.T) {
			if got := tc.in.Error(); got != tc.want {
				t.Errorf("want = %v, got = %v", tc.want, got)
			}
		})
	}
}

func TestClientInitializationWorksRepeatedly(t *testing.T) {
	// The client creates a Unix socket on initial startup and does not remove
	// it on shutdown. This test ensures the existing socket does not cause
	// problems for a second invocation.
	ctx := context.Background()
	testDir, cleanup := createTempDir(t)
	defer cleanup()

	in := &proxy.Config{
		UnixSocket: testDir,
		Instances: []proxy.InstanceConnConfig{
			{Name: "proj:region:pg"},
		},
		Dialer: &fakeDialer{},
	}
<<<<<<< HEAD

	logger := log.NewStdLogger(os.Stdout, os.Stdout)
	c, err := proxy.NewClient(ctx, logger, in)
=======
	c, err := proxy.NewClient(ctx, &cobra.Command{}, in)
>>>>>>> 188b089f
	if err != nil {
		t.Fatalf("want error = nil, got = %v", err)
	}
	c.Close()

	c, err = proxy.NewClient(ctx, logger, in)
	if err != nil {
		t.Fatalf("want error = nil, got = %v", err)
	}
	c.Close()
}<|MERGE_RESOLUTION|>--- conflicted
+++ resolved
@@ -28,11 +28,7 @@
 	"time"
 
 	"cloud.google.com/go/cloudsqlconn"
-<<<<<<< HEAD
-	"github.com/GoogleCloudPlatform/cloudsql-proxy/v2/cloudsql"
 	"github.com/GoogleCloudPlatform/cloudsql-proxy/v2/internal/log"
-=======
->>>>>>> 188b089f
 	"github.com/GoogleCloudPlatform/cloudsql-proxy/v2/internal/proxy"
 )
 
@@ -242,14 +238,9 @@
 
 	for _, tc := range tcs {
 		t.Run(tc.desc, func(t *testing.T) {
-<<<<<<< HEAD
 			logger := log.NewStdLogger(os.Stdout, os.Stdout)
-			tc.in.Dialer = fakeDialer{}
+			tc.in.Dialer = &fakeDialer{}
 			c, err := proxy.NewClient(ctx, logger, tc.in)
-=======
-			tc.in.Dialer = &fakeDialer{}
-			c, err := proxy.NewClient(ctx, &cobra.Command{}, tc.in)
->>>>>>> 188b089f
 			if err != nil {
 				t.Fatalf("want error = nil, got = %v", err)
 			}
@@ -290,7 +281,8 @@
 		MaxConnections: 1,
 		Dialer:         d,
 	}
-	c, err := proxy.NewClient(context.Background(), &cobra.Command{}, in)
+	logger := log.NewStdLogger(os.Stdout, os.Stdout)
+	c, err := proxy.NewClient(context.Background(), logger, in)
 	if err != nil {
 		t.Fatalf("proxy.NewClient error: %v", err)
 	}
@@ -416,13 +408,9 @@
 		},
 		Dialer: &fakeDialer{},
 	}
-<<<<<<< HEAD
 
 	logger := log.NewStdLogger(os.Stdout, os.Stdout)
 	c, err := proxy.NewClient(ctx, logger, in)
-=======
-	c, err := proxy.NewClient(ctx, &cobra.Command{}, in)
->>>>>>> 188b089f
 	if err != nil {
 		t.Fatalf("want error = nil, got = %v", err)
 	}
