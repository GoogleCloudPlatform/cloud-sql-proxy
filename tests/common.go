--- conflicted
+++ resolved
@@ -48,10 +48,6 @@
 
 	"golang.org/x/crypto/ssh"
 	"golang.org/x/net/context"
-<<<<<<< HEAD
-
-=======
->>>>>>> 679c7d53
 	compute "google.golang.org/api/compute/v1"
 )
 
