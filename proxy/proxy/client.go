--- conflicted
+++ resolved
@@ -523,7 +523,6 @@
 	return version, nil
 }
 
-<<<<<<< HEAD
 // GetInstances iterates through the client cache, returning a list of previously dialed
 // instances.
 func (c *Client) GetInstances() []string {
@@ -537,8 +536,6 @@
 	return instList
 }
 
-=======
->>>>>>> d28a26ad
 // AvailableConn returns false if MaxConnections has been reached, true otherwise.
 // When MaxConnections is 0, there is no limit.
 func (c *Client) AvailableConn() bool {
