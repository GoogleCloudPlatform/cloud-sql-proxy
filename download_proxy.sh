--- conflicted
+++ resolved
@@ -8,13 +8,8 @@
 mv cloud_sql_proxy.linux.amd64 cloud_sql_proxy
 chmod +x cloud_sql_proxy
 mkdir -p cloudsql
-<<<<<<< HEAD
-PROJECT=$(gcloud config list 2>/dev/null | grep project | cut -d\  -f3)
+PROJECT=$(gcloud config list 2>/dev/null | grep "project " | cut -d\  -f3)
 INSTANCES=$(gcloud sql instances list | awk "{ print \$4,\"$PROJECT:\" \$1 }" | grep "^db-" | cut -d\  -f2 | tr '\n' ',')
-=======
-PROJECT=$(gcloud config list 2>/dev/null | grep "project " | cut -d\  -f3)
-INSTANCES=$(gcloud sql instances list | awk "{ print \$3,\"$PROJECT:\" \$1 }" | grep "^db-" | cut -d\  -f2 | tr '\n' ',')
->>>>>>> bcc8f8cd
 if [[ "$INSTANCES" == "" ]]; then
         echo "No Cloud SQL Second Generation instances found:"
         gcloud sql instances list
