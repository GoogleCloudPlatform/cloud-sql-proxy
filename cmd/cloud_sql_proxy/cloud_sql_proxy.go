--- conflicted
+++ resolved
@@ -135,13 +135,8 @@
 	)
 
 	// Settings for healthcheck
-<<<<<<< HEAD
-	useHTTPHealthCheck = flag.Bool("use_http_health_check", false, "When set, creates an http server that checks and communicates the health of the proxy client.")
-	healthCheckPort = flag.String("health_check_port", "8090", "Health checks will listen and serve this port. Defaults to 8090.")
-=======
 	useHTTPHealthCheck = flag.Bool("use_http_health_check", false, "When set, creates an HTTP server that checks and communicates the health of the proxy client.")
 	healthCheckPort = flag.String("health_check_port", "8090", "When applicable, health checks take place on this port number. Defaults to 8090.")
->>>>>>> 07c3295b
 )
 
 const (
@@ -597,19 +592,11 @@
 		RefreshCfgBuffer:   refreshCfgBuffer,
 	}
 
-<<<<<<< HEAD
 	var hc *healthcheck.Server
 	if *useHTTPHealthCheck {
 		hc, err = healthcheck.NewServer(proxyClient, *healthCheckPort)
 		if err != nil {
 			logging.Errorf("Could not initialize health check server: %v", err)
-=======
-	var s *healthcheck.Server
-	if *useHTTPHealthCheck {
-		s, err = healthcheck.NewServer(proxyClient, *healthCheckPort)
-		if err != nil {
-			logging.Errorf("Could not initialize Server for health checks: %v", err)
->>>>>>> 07c3295b
 		}
 	}
 
@@ -652,8 +639,8 @@
 
 	logging.Infof("Ready for new connections")
 
-	if s != nil {
-		s.NotifyStarted()
+	if hc != nil {
+		hc.NotifyStarted()
 	}
 
 	signals := make(chan os.Signal, 1)
