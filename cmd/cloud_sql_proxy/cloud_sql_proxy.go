--- conflicted
+++ resolved
@@ -135,11 +135,7 @@
 
 	// Settings for healthcheck
 	useHTTPHealthCheck = flag.Bool("use_http_health_check", false, "When set, creates an HTTP server that checks and communicates the health of the proxy client.")
-<<<<<<< HEAD
-	healthCheckPort = flag.String("health_check_port", "8090", "Health checks take place on this port number. Defaults to 8090.")
-=======
 	healthCheckPort    = flag.String("health_check_port", "8090", "When applicable, health checks take place on this port number. Defaults to 8090.")
->>>>>>> d28a26ad
 )
 
 const (
@@ -591,7 +587,6 @@
 
 	var hc *healthcheck.Server
 	if *useHTTPHealthCheck {
-<<<<<<< HEAD
 		// Extract a list of all instances specified statically. List is empty when in fuse mode.
 		var staticInst []string
 		for _, cfg := range cfgs {
@@ -600,11 +595,6 @@
 		hc, err = healthcheck.NewServer(proxyClient, *healthCheckPort, staticInst)
 		if err != nil {
 			logging.Errorf("[Health Check] Could not initialize health check server: %v", err)
-=======
-		hc, err = healthcheck.NewServer(proxyClient, *healthCheckPort)
-		if err != nil {
-			logging.Errorf("Could not initialize health check server: %v", err)
->>>>>>> d28a26ad
 			os.Exit(1)
 		}
 		defer hc.Close(ctx)
