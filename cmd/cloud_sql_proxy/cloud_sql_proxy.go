// Copyright 2015 Google Inc. All Rights Reserved.
//
// Licensed under the Apache License, Version 2.0 (the "License");
// you may not use this file except in compliance with the License.
// You may obtain a copy of the License at
//
//      http://www.apache.org/licenses/LICENSE-2.0
//
// Unless required by applicable law or agreed to in writing, software
// distributed under the License is distributed on an "AS IS" BASIS,
// WITHOUT WARRANTIES OR CONDITIONS OF ANY KIND, either express or implied.
// See the License for the specific language governing permissions and
// limitations under the License.

// cloudsql-proxy can be used as a proxy to Cloud SQL databases. It supports
// connecting to many instances and authenticating via different means.
// Specifically, a list of instances may be provided on the command line, in
// GCE metadata (for VMs), or provided during connection time via a
// FUSE-mounted directory. See flags for a more specific explanation.
package main

import (
	"errors"
	"flag"
	"fmt"
	"io/ioutil"
	"log"
	"net/http"
	"os"
	"os/signal"
	"path/filepath"
	"strings"
	"sync"
	"syscall"
	"time"

	"github.com/GoogleCloudPlatform/cloudsql-proxy/logging"
	"github.com/GoogleCloudPlatform/cloudsql-proxy/proxy/certs"
	"github.com/GoogleCloudPlatform/cloudsql-proxy/proxy/fuse"
	"github.com/GoogleCloudPlatform/cloudsql-proxy/proxy/limits"
	"github.com/GoogleCloudPlatform/cloudsql-proxy/proxy/proxy"
	"github.com/GoogleCloudPlatform/cloudsql-proxy/proxy/util"

	"cloud.google.com/go/compute/metadata"
	"golang.org/x/net/context"
	"golang.org/x/oauth2"
	goauth "golang.org/x/oauth2/google"
	sqladmin "google.golang.org/api/sqladmin/v1beta4"
)

var (
	version        = flag.Bool("version", false, "Print the version of the proxy and exit")
	verbose        = flag.Bool("verbose", true, "If false, verbose output such as information about when connections are created/closed without error are suppressed")
	quiet          = flag.Bool("quiet", false, "Disable log messages")
	logDebugStdout = flag.Bool("log_debug_stdout", false, "If true, log messages that are not errors will output to stdout instead of stderr")

	refreshCfgThrottle = flag.Duration("refresh_config_throttle", proxy.DefaultRefreshCfgThrottle, "If set, this flag specifies the amount of forced sleep between successive API calls in order to protect client API quota. Minimum allowed value is "+minimumRefreshCfgThrottle.String())
	checkRegion        = flag.Bool("check_region", false, `If specified, the 'region' portion of the connection string is required for
Unix socket-based connections.`)

	// Settings for how to choose which instance to connect to.
	dir      = flag.String("dir", "", "Directory to use for placing Unix sockets representing database instances")
	projects = flag.String("projects", "", `Open sockets for each Cloud SQL Instance in the projects specified
(comma-separated list)`)
	instances = flag.String("instances", "", `Comma-separated list of fully qualified instances (project:region:name)
to connect to. If the name has the suffix '=tcp:port', a TCP server is opened
on the specified port to proxy to that instance. Otherwise, one socket file per
instance is opened in 'dir'. You may use INSTANCES environment variable
for the same effect. Using both will use value from flag, Not compatible with -fuse`)
	instanceSrc = flag.String("instances_metadata", "", `If provided, it is treated as a path to a metadata value which
is polled for a comma-separated list of instances to connect to. For example,
to use the instance metadata value named 'cloud-sql-instances' you would
provide 'instance/attributes/cloud-sql-instances'. Not compatible with -fuse`)
	useFuse = flag.Bool("fuse", false, `Mount a directory at 'dir' using FUSE for accessing instances. Note that the
directory at 'dir' must be empty before this program is started.`)
	performConnectivityTestsOnStartup = flag.Bool("perform_connectivity_tests", false, `Performs connectivity tests on startup to the databases and exits the proxy if one of them fails.`)
	fuseTmp                           = flag.String("fuse_tmp", defaultTmp, `Used as a temporary directory if -fuse is set. Note that files in this directory
can be removed automatically by this program.`)

	// Settings for limits
	maxConnections = flag.Uint64("max_connections", 0, `If provided, the maximum number of connections to establish before refusing new connections. Defaults to 0 (no limit)`)
	fdRlimit       = flag.Uint64("fd_rlimit", limits.ExpectedFDs, `Sets the rlimit on the number of open file descriptors for the proxy to the provided value. If set to zero, disables attempts to set the rlimit. Defaults to a value which can support 4K connections to one instance`)
	termTimeout    = flag.Duration("term_timeout", 0, "When set, the proxy will wait for existing connections to close before terminating. Any connections that haven't closed after the timeout will be dropped")

	// Settings for authentication.
	token     = flag.String("token", "", "When set, the proxy uses this Bearer token for authorization.")
	tokenFile = flag.String("credential_file", "", `If provided, this json file will be used to retrieve Service Account credentials.
You may set the GOOGLE_APPLICATION_CREDENTIALS environment variable for the same effect.`)
	ipAddressTypes = flag.String("ip_address_types", "PUBLIC,PRIVATE", "Default to be 'PUBLIC,PRIVATE'. Options: a list of strings separated by ',', e.g. 'PUBLIC,PRIVATE' ")

	skipInvalidInstanceConfigs = flag.Bool("skip_failed_instance_config", false, `Setting this flag will allow you to prevent the proxy from terminating when
	some instance configurations could not be parsed and/or are unavailable.`)

	// Setting to choose what API to connect to
	host = flag.String("host", "", "When set, the proxy uses this host as the base API path. Example: https://sqladmin.googleapis.com")
)

const (
	minimumRefreshCfgThrottle = time.Second

	port = 3307
)

func init() {
	flag.Usage = func() {
		fmt.Fprintf(os.Stderr, `
The Cloud SQL Proxy allows simple, secure connectivity to Google Cloud SQL. It
is a long-running process that opens local sockets (either TCP or Unix sockets)
according to the parameters passed to it. A local application connects to a
Cloud SQL instance by using the corresponding socket.


Authorization:
  * On Google Compute Engine, the default service account is used.
    The Cloud SQL API must be enabled for the VM.

  * When the gcloud command-line tool is installed on the local machine, the
    "active account" is used for authentication. Run 'gcloud auth list' to see
    which accounts are installed on your local machine and
    'gcloud config list account' to view the active account.

  * To configure the proxy using a service account, pass the -credential_file
    parameter or set the GOOGLE_APPLICATION_CREDENTIALS environment variable.
    This will override gcloud or GCE (Google Compute Engine) credentials,
    if they exist.

General:
  -quiet
    Disable log messages (e.g. when new connections are established).
    WARNING: this option disables ALL logging output (including connection
    errors), which will likely make debugging difficult. The -quiet flag takes
    precedence over the -verbose flag.
  -log_debug_stdout
    When explicitly set to true, verbose and info log messages will be directed
	to stdout as opposed to the default stderr.
  -verbose
    When explicitly set to false, disable log messages that are not errors nor
    first-time startup messages (e.g. when new connections are established).

Connection:
  -instances
    To connect to a specific list of instances, set the instances parameter
    to a comma-separated list of instance connection strings. For example:

           -instances=my-project:my-region:my-instance

    For connectivity over TCP, you must specify a tcp port as part of the
    instance string. For example, the following example opens a loopback TCP
    socket on port 3306, which will be proxied to connect to the instance
    'my-instance' in project 'my-project':

            -instances=my-project:my-region:my-instance=tcp:3306

     When connecting over TCP, the -instances parameter is required.

    To set a custom socket name, you can specify it as part of the instance
	string.  The following example opens a unix socket in the directory
	specified by -dir, which will be proxied to connect to the instance
    'my-instance' in project 'my-project':

            -instances=my-project:my-region:my-instance=unix:custom-socket-name

	To override the -dir parameter, specify an absolute path as shown in the
	following example:

            -instances=my-project:my-region:my-instance=unix:/my/custom/sql-socket

     Supplying INSTANCES environment variable achieves the same effect.  One can
     use that to keep k8s manifest files constant across multiple environments

  -instances_metadata
     When running on GCE (Google Compute Engine) you can avoid the need to
     specify the list of instances on the command line by using the Metadata
     server. This parameter specifies a path to a metadata value which is then
     interpreted as a list of instances in the exact same way as the -instances
     parameter. Updates to the metadata value will be observed and acted on by
     the Proxy.

  -projects
    To direct the proxy to allow connections to all instances in specific
    projects, set the projects parameter:

       -projects=my-project

  -fuse
    If your local environment has FUSE installed, you can specify the -fuse
    flag to avoid the requirement to specify instances in advance. With FUSE,
    any attempts to open a Unix socket in the directory specified by -dir
    automatically creates that socket and connects to the corresponding
    instance.

  -dir
    When using Unix sockets (the default for systems which support them), the
    Proxy places the sockets in the directory specified by the -dir parameter.

Automatic instance discovery:
   If the Google Cloud SQL is installed on the local machine and no instance
   connection flags are specified, the proxy connects to all instances in the
   gcloud tool's active project. Run 'gcloud config list project' to
   display the active project.


Information for all flags:
`)
		flag.VisitAll(func(f *flag.Flag) {
			usage := strings.Replace(f.Usage, "\n", "\n    ", -1)
			fmt.Fprintf(os.Stderr, "  -%s\n    %s\n\n", f.Name, usage)
		})
	}
}

var defaultTmp = filepath.Join(os.TempDir(), "cloudsql-proxy-tmp")

const defaultVersionString = "NO_VERSION_SET"

var versionString = defaultVersionString

// userAgentFromVersionString returns an appropriate user agent string for
// identifying this proxy process, or a blank string if versionString was not
// set to an interesting value.
func userAgentFromVersionString() string {
	if versionString == defaultVersionString {
		return ""
	}

	// Example versionString (see build.sh):
	//    version 1.05; sha 0f69d99588991aba0879df55f92562f7e79d7ca1 built Mon May  2 17:57:05 UTC 2016
	//
	// We just want the part before the semicolon.
	semi := strings.IndexByte(versionString, ';')
	if semi == -1 {
		return ""
	}
	return "cloud_sql_proxy " + versionString[:semi]
}

const accountErrorSuffix = `Please create a new VM with Cloud SQL access (scope) enabled under "Identity and API access". Alternatively, create a new "service account key" and specify it using the -credential_file parameter`

func checkFlags(onGCE bool) error {
	if !onGCE {
		if *instanceSrc != "" {
			return errors.New("-instances_metadata unsupported outside of Google Compute Engine")
		}
		return nil
	}

	if *token != "" || *tokenFile != "" || os.Getenv("GOOGLE_APPLICATION_CREDENTIALS") != "" {
		return nil
	}

	// Check if gcloud credentials are available and if so, skip checking the GCE VM service account scope.
	_, err := util.GcloudConfig()
	if err == nil {
		return nil
	}

	scopes, err := metadata.Scopes("default")
	if err != nil {
		if _, ok := err.(metadata.NotDefinedError); ok {
			return errors.New("no service account found for this Compute Engine VM. " + accountErrorSuffix)
		}
		return fmt.Errorf("error checking scopes: %T %v | %+v", err, err, err)
	}

	ok := false
	for _, sc := range scopes {
		if sc == proxy.SQLScope || sc == "https://www.googleapis.com/auth/cloud-platform" {
			ok = true
			break
		}
	}
	if !ok {
		return errors.New(`the default Compute Engine service account is not configured with sufficient permissions to access the Cloud SQL API from this VM. ` + accountErrorSuffix)
	}
	return nil
}

func authenticatedClientFromPath(ctx context.Context, f string) (*http.Client, error) {
	all, err := ioutil.ReadFile(f)
	if err != nil {
		return nil, fmt.Errorf("invalid json file %q: %v", f, err)
	}
	// First try and load this as a service account config, which allows us to see the service account email:
	if cfg, err := goauth.JWTConfigFromJSON(all, proxy.SQLScope); err == nil {
		logging.Infof("using credential file for authentication; email=%s", cfg.Email)
		return cfg.Client(ctx), nil
	}

	cred, err := goauth.CredentialsFromJSON(ctx, all, proxy.SQLScope)
	if err != nil {
		return nil, fmt.Errorf("invalid json file %q: %v", f, err)
	}
	logging.Infof("using credential file for authentication; path=%q", f)
	return oauth2.NewClient(ctx, cred.TokenSource), nil
}

func authenticatedClient(ctx context.Context) (*http.Client, error) {
	if *tokenFile != "" {
		return authenticatedClientFromPath(ctx, *tokenFile)
	} else if tok := *token; tok != "" {
		src := oauth2.StaticTokenSource(&oauth2.Token{AccessToken: tok})
		return oauth2.NewClient(ctx, src), nil
	} else if f := os.Getenv("GOOGLE_APPLICATION_CREDENTIALS"); f != "" {
		return authenticatedClientFromPath(ctx, f)
	}

	// If flags or env don't specify an auth source, try either gcloud or application default
	// credentials.
	src, err := util.GcloudTokenSource(ctx)
	if err != nil {
		src, err = goauth.DefaultTokenSource(ctx, proxy.SQLScope)
	}
	if err != nil {
		return nil, err
	}

	return oauth2.NewClient(ctx, src), nil
}

func stringList(s string) []string {
	spl := strings.Split(s, ",")
	if len(spl) == 1 && spl[0] == "" {
		return nil
	}
	return spl
}

func checkInstanceConnectivity(instanceName string, public bool, client *proxy.Client) error {
	// The connectivity test right now is just a basic dial to make sure it is reachable
<<<<<<< HEAD
	// and nothing more. This will help rule out basic network connectivity problems
	// such as firewalls and the like.
	conn, err := client.Dial(instanceName)
=======
	// and nothing more. This will help rule out basic network connectivity problems, though
	// such as firewalls and the like.
	conn, err := client.Dial(instanceName)

>>>>>>> 1aff243c
	if conn != nil {
		conn.Close()
	}

	if err != nil {
<<<<<<< HEAD
		if public {
			return fmt.Errorf("Performed connectivity test to public instance %v and got an error: %v. Do you have a route to it?", instanceName, err)
		} else {
			return fmt.Errorf("Performed connectivity test to private instance %v and got an error: %v. Do you have a route to it?", instanceName, err)
=======
		ipType := "public"
		if !public {
			ipType = "private"
		} 
		return fmt.Errorf("Unable to connect to instance %v via %s IP. Verify you have a valid connection path to the instance's IP. (err: %v). ", instanceName, ipType, err)
>>>>>>> 1aff243c
		}
	}

	return nil
}

func listInstances(ctx context.Context, cl *http.Client, projects []string) ([]string, error) {
	if len(projects) == 0 {
		// No projects requested.
		return nil, nil
	}

	sql, err := sqladmin.New(cl)
	if err != nil {
		return nil, err
	}
	if *host != "" {
		sql.BasePath = *host
	}

	ch := make(chan string)
	var wg sync.WaitGroup
	wg.Add(len(projects))
	for _, proj := range projects {
		proj := proj
		go func() {
			err := sql.Instances.List(proj).Pages(ctx, func(r *sqladmin.InstancesListResponse) error {
				for _, in := range r.Items {
					// The Proxy is only support on Second Gen
					if in.BackendType == "SECOND_GEN" {
						ch <- fmt.Sprintf("%s:%s:%s", in.Project, in.Region, in.Name)
					}
				}
				return nil
			})
			if err != nil {
				logging.Errorf("Error listing instances in %v: %v", proj, err)
			}
			wg.Done()
		}()
	}
	go func() {
		wg.Wait()
		close(ch)
	}()
	var ret []string
	for x := range ch {
		ret = append(ret, x)
	}
	if len(ret) == 0 {
		return nil, fmt.Errorf("no Cloud SQL Instances found in these projects: %v", projects)
	}
	return ret, nil
}

func gcloudProject() ([]string, error) {
	cfg, err := util.GcloudConfig()
	if err != nil {
		return nil, err
	}
	if cfg.Configuration.Properties.Core.Project == "" {
		return nil, fmt.Errorf("gcloud has no active project, you can set it by running `gcloud config set project <project>`")
	}
	return []string{cfg.Configuration.Properties.Core.Project}, nil
}

// Main executes the main function of the proxy, allowing it to be called from tests.
//
// Setting timeout to a value greater than 0 causes the process to panic after
// that amount of time. This is to sidestep an issue where sending a Signal to
// the process (via the SSH library) doesn't seem to have an effect, and
// closing the SSH session causes the process to get leaked. This timeout will
// at least cause the proxy to exit eventually.
func Main(timeout time.Duration) {
	if timeout > 0 {
		go func() {
			time.Sleep(timeout)
			panic("timeout exceeded")
		}()
	}
	main()
}

func main() {
	flag.Parse()

	if *version {
		fmt.Println("Cloud SQL Proxy:", versionString)
		return
	}

	if *logDebugStdout {
		logging.LogDebugToStdout()
	}

	if !*verbose {
		logging.LogVerboseToNowhere()
	}

	if *quiet {
		log.Println("Cloud SQL Proxy logging has been disabled by the -quiet flag. All messages (including errors) will be suppressed.")
		log.SetFlags(0)
		log.SetOutput(ioutil.Discard)
	}

	// Split the input ipAddressTypes to the slice of string
	ipAddrTypeOptsInput := strings.Split(*ipAddressTypes, ",")

	if *fdRlimit != 0 {
		if err := limits.SetupFDLimits(*fdRlimit); err != nil {
			logging.Infof("failed to setup file descriptor limits: %v", err)
		}
	}

	if *host != "" && !strings.HasSuffix(*host, "/") {
		logging.Errorf("Flag host should always end with /")
		flag.PrintDefaults()
		return
	}

	// TODO: needs a better place for consolidation
	// if instances is blank and env var INSTANCES is supplied use it
	if envInstances := os.Getenv("INSTANCES"); *instances == "" && envInstances != "" {
		*instances = envInstances
	}

	instList := stringList(*instances)
	projList := stringList(*projects)
	// TODO: it'd be really great to consolidate flag verification in one place.
	if len(instList) == 0 && *instanceSrc == "" && len(projList) == 0 && !*useFuse {
		var err error
		projList, err = gcloudProject()
		if err == nil {
			logging.Infof("Using gcloud's active project: %v", projList)
		} else if gErr, ok := err.(*util.GcloudError); ok && gErr.Status == util.GcloudNotFound {
			log.Fatalf("gcloud is not in the path and -instances and -projects are empty")
		} else {
			log.Fatalf("unable to retrieve the active gcloud project and -instances and -projects are empty: %v", err)
		}
	}

	onGCE := metadata.OnGCE()
	if err := checkFlags(onGCE); err != nil {
		log.Fatal(err)
	}

	ctx := context.Background()
	client, err := authenticatedClient(ctx)
	if err != nil {
		log.Fatal(err)
	}

	ins, err := listInstances(ctx, client, projList)
	if err != nil {
		log.Fatal(err)
	}
	instList = append(instList, ins...)
	cfgs, err := CreateInstanceConfigs(*dir, *useFuse, instList, *instanceSrc, client, *skipInvalidInstanceConfigs)
	if err != nil {
		log.Fatal(err)
	}

	// We only need to store connections in a ConnSet if FUSE is used; otherwise
	// it is not efficient to do so.
	var connset *proxy.ConnSet

	// Initialize a source of new connections to Cloud SQL instances.
	var connSrc <-chan proxy.Conn
	if *useFuse {
		connset = proxy.NewConnSet()
		c, fuse, err := fuse.NewConnSrc(*dir, *fuseTmp, connset)
		if err != nil {
			log.Fatalf("Could not start fuse directory at %q: %v", *dir, err)
		}
		connSrc = c
		defer fuse.Close()
	} else {
		updates := make(chan string)
		if *instanceSrc != "" {
			go func() {
				for {
					err := metadata.Subscribe(*instanceSrc, func(v string, ok bool) error {
						if ok {
							updates <- v
						}
						return nil
					})
					if err != nil {
						logging.Errorf("Error on receiving new instances from metadata: %v", err)
					}
					time.Sleep(5 * time.Second)
				}
			}()
		}

		c, err := WatchInstances(*dir, cfgs, updates, client)
		if err != nil {
			log.Fatal(err)
		}
		connSrc = c
	}

	refreshCfgThrottle := *refreshCfgThrottle
	if refreshCfgThrottle < minimumRefreshCfgThrottle {
		refreshCfgThrottle = minimumRefreshCfgThrottle
	}

	proxyClient := &proxy.Client{
		Port:           port,
		MaxConnections: *maxConnections,
		Certs: certs.NewCertSourceOpts(client, certs.RemoteOpts{
			APIBasePath:    *host,
			IgnoreRegion:   !*checkRegion,
			UserAgent:      userAgentFromVersionString(),
			IPAddrTypeOpts: ipAddrTypeOptsInput,
		}),
		Conns:              connset,
		RefreshCfgThrottle: refreshCfgThrottle,
	}

	if *performConnectivityTestsOnStartup {
		wg := &sync.WaitGroup{}
		wg.Add(len(cfgs))

		for index, instanceConfig := range cfgs {
			logging.Infof("Checking connection to instance %s...", instanceConfig.Instance)
			go func(index int, instance string, isPublic bool, client *proxy.Client) {
				defer wg.Done()
				err := checkInstanceConnectivity(instance, isPublic, client)

				if err != nil {
					log.Fatalf("%v", instance, err)
				}
			}(index, instanceConfig.Instance, instanceConfig.IsPublic, proxyClient)
		}
		wg.Wait()
	}

	logging.Infof("Ready for new connections")

	signals := make(chan os.Signal, 1)
	signal.Notify(signals, syscall.SIGTERM, syscall.SIGINT)

	go func() {
		<-signals
		logging.Infof("Received TERM signal. Waiting up to %s before terminating.", *termTimeout)

		err := proxyClient.Shutdown(*termTimeout)

		if err == nil {
			os.Exit(0)
		}
		os.Exit(2)
	}()

	proxyClient.Run(connSrc)
}<|MERGE_RESOLUTION|>--- conflicted
+++ resolved
@@ -327,33 +327,19 @@
 
 func checkInstanceConnectivity(instanceName string, public bool, client *proxy.Client) error {
 	// The connectivity test right now is just a basic dial to make sure it is reachable
-<<<<<<< HEAD
 	// and nothing more. This will help rule out basic network connectivity problems
 	// such as firewalls and the like.
 	conn, err := client.Dial(instanceName)
-=======
-	// and nothing more. This will help rule out basic network connectivity problems, though
-	// such as firewalls and the like.
-	conn, err := client.Dial(instanceName)
-
->>>>>>> 1aff243c
 	if conn != nil {
 		conn.Close()
 	}
 
 	if err != nil {
-<<<<<<< HEAD
-		if public {
-			return fmt.Errorf("Performed connectivity test to public instance %v and got an error: %v. Do you have a route to it?", instanceName, err)
-		} else {
-			return fmt.Errorf("Performed connectivity test to private instance %v and got an error: %v. Do you have a route to it?", instanceName, err)
-=======
 		ipType := "public"
 		if !public {
 			ipType = "private"
 		} 
 		return fmt.Errorf("Unable to connect to instance %v via %s IP. Verify you have a valid connection path to the instance's IP. (err: %v). ", instanceName, ipType, err)
->>>>>>> 1aff243c
 		}
 	}
 
