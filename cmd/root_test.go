--- conflicted
+++ resolved
@@ -215,7 +215,6 @@
 			}),
 		},
 		{
-<<<<<<< HEAD
 			desc: "using the max connections flag",
 			args: []string{"--max-connections", "1", "proj:region:inst"},
 			want: withDefaults(&proxy.Config{
@@ -227,7 +226,9 @@
 			args: []string{"--wait-after-sigterm", "10s", "proj:region:inst"},
 			want: withDefaults(&proxy.Config{
 				WaitOnClose: 10 * time.Second,
-=======
+			}),
+		},
+		{
 			desc: "using the private-ip flag",
 			args: []string{"--private-ip", "proj:region:inst"},
 			want: withDefaults(&proxy.Config{
@@ -241,7 +242,6 @@
 				Instances: []proxy.InstanceConnConfig{{
 					PrivateIP: &trueValue,
 				}},
->>>>>>> cac4ae3b
 			}),
 		},
 	}
