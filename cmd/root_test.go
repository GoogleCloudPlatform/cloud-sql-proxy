--- conflicted
+++ resolved
@@ -369,17 +369,16 @@
 			args: []string{"proj:region:inst?unix-socket=/path&port=5000"},
 		},
 		{
-<<<<<<< HEAD
 			desc: "when the iam authn login query param contains multiple values",
 			args: []string{"proj:region:inst?auto-iam-authn=true&auto-iam-authn=false"},
 		},
 		{
 			desc: "when the iam authn login query param is bogus",
 			args: []string{"proj:region:inst?auto-iam-authn=nope"},
-=======
+		},
+		{
 			desc: "enabling a Prometheus port without a namespace",
 			args: []string{"--htto-port", "1111", "proj:region:inst"},
->>>>>>> 30db50bc
 		},
 	}
 
