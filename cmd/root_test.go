--- conflicted
+++ resolved
@@ -294,7 +294,6 @@
 			args: []string{"proj:region:inst?unix-socket=/path&port=5000"},
 		},
 		{
-<<<<<<< HEAD
 			desc: "when telemetry-project is set without metrics or tracing",
 			args: []string{"--telemetry-project", "proj", "proj:region:inst"},
 		},
@@ -309,10 +308,9 @@
 		{
 			desc: "when telemetry prefix is set without a telemetry project",
 			args: []string{"--telemetry-prefix", "myprefix", "--telemetry-traces", "proj:region:inst"},
-=======
+		},
 			desc: "enabling a Prometheus port without a namespace",
 			args: []string{"--htto-port", "1111", "proj:region:inst"},
->>>>>>> eeb20299
 		},
 	}
 
