--- conflicted
+++ resolved
@@ -172,18 +172,13 @@
 		"Enable Prometheus for metric collection using the provided namespace")
 	cmd.PersistentFlags().StringVar(&c.httpPort, "http-port", "9090",
 		"Port for the Prometheus server to use")
-<<<<<<< HEAD
 	cmd.PersistentFlags().StringVar(&c.conf.APIEndpointURL, "sqladmin-api-endpoint", "",
 		"When set, the proxy uses this url as the API endpoint for all Cloud SQL Admin API requests.\nExample: https://sqladmin.googleapis.com")
-=======
 	cmd.PersistentFlags().StringVar(&c.conf.QuotaProject, "quota-project", "",
 		`Specifies the project to use for Cloud SQL Admin API quota tracking.
 The IAM principal must have the "serviceusage.services.use" permission
 for the given project. See https://cloud.google.com/service-usage/docs/overview and 
 https://cloud.google.com/storage/docs/requester-pays`)
-	cmd.PersistentFlags().StringVar(&c.conf.ApiEndpointUrl, "sqladmin-api-endpoint", "",
-		"When set, the proxy uses this url as the API endpoint for all sqladmin API requests. Example: https://sqladmin.googleapis.com")
->>>>>>> 033f2e65
 
 	// Global and per instance flags
 	cmd.PersistentFlags().StringVarP(&c.conf.Addr, "address", "a", "127.0.0.1",
