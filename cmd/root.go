--- conflicted
+++ resolved
@@ -138,13 +138,10 @@
 		"Enable Prometheus for metric collection using the provided namespace")
 	cmd.PersistentFlags().StringVar(&c.httpPort, "http-port", "9090",
 		"Port for the Prometheus server to use")
-<<<<<<< HEAD
 	cmd.PersistentFlags().StringVar(&c.conf.QuotaProject, "quota-project", "",
 		"Specifies the project to use for Cloud SQL Admin API quota tracking.")
-=======
 	cmd.PersistentFlags().StringVar(&c.conf.ApiEndpointUrl, "sqladmin-api-endpoint", "",
 		"When set, the proxy uses this url as the API endpoint for all sqladmin API requests. Example: https://sqladmin.googleapis.com")
->>>>>>> ec9c4bd9
 
 	// Global and per instance flags
 	cmd.PersistentFlags().StringVarP(&c.conf.Addr, "address", "a", "127.0.0.1",
