--- conflicted
+++ resolved
@@ -32,11 +32,7 @@
 	"contrib.go.opencensus.io/exporter/prometheus"
 	"contrib.go.opencensus.io/exporter/stackdriver"
 	"github.com/GoogleCloudPlatform/cloudsql-proxy/v2/cloudsql"
-<<<<<<< HEAD
-	"github.com/GoogleCloudPlatform/cloudsql-proxy/v2/internal/gcloud"
 	"github.com/GoogleCloudPlatform/cloudsql-proxy/v2/internal/log"
-=======
->>>>>>> cac4ae3b
 	"github.com/GoogleCloudPlatform/cloudsql-proxy/v2/internal/proxy"
 	"github.com/spf13/cobra"
 	"go.opencensus.io/trace"
@@ -213,37 +209,6 @@
 	if conf.CredentialsFile != "" && conf.GcloudAuth {
 		return newBadCommandError("cannot specify --credentials-file and --gcloud-auth flags at the same time")
 	}
-<<<<<<< HEAD
-	conf.DialerOpts = []cloudsqlconn.Option{
-		cloudsqlconn.WithUserAgent(userAgent),
-	}
-	switch {
-	case conf.Token != "":
-		conf.Logger.Infof("Authorizing with the -token flag")
-		conf.DialerOpts = append(conf.DialerOpts, cloudsqlconn.WithTokenSource(
-			oauth2.StaticTokenSource(&oauth2.Token{AccessToken: conf.Token}),
-		))
-	case conf.CredentialsFile != "":
-		conf.Logger.Infof("Authorizing with the credentials file at %q", conf.CredentialsFile)
-		conf.DialerOpts = append(conf.DialerOpts, cloudsqlconn.WithCredentialsFile(
-			conf.CredentialsFile,
-		))
-	case conf.GcloudAuth:
-		conf.Logger.Infof("Authorizing with gcloud user credentials")
-		ts, err := gcloud.TokenSource()
-		if err != nil {
-			return err
-		}
-		conf.DialerOpts = append(conf.DialerOpts, cloudsqlconn.WithTokenSource(ts))
-	default:
-		conf.Logger.Infof("Authorizing with Application Default Credentials")
-	}
-
-	if conf.IAMAuthN {
-		conf.DialerOpts = append(conf.DialerOpts, cloudsqlconn.WithIAMAuthN())
-	}
-=======
->>>>>>> cac4ae3b
 
 	if userHasSet("http-port") && !userHasSet("prometheus-namespace") {
 		return newBadCommandError("cannot specify --http-port without --prometheus-namespace")
@@ -473,22 +438,7 @@
 	startCh := make(chan *proxy.Client)
 	go func() {
 		defer close(startCh)
-<<<<<<< HEAD
-		// Check if the caller has configured a dialer.
-		// Otherwise, initialize a new one.
-		d := cmd.conf.Dialer
-		if d == nil {
-			var err error
-			d, err = cloudsqlconn.NewDialer(ctx, cmd.conf.DialerOpts...)
-			if err != nil {
-				shutdownCh <- fmt.Errorf("error initializing dialer: %v", err)
-				return
-			}
-		}
-		p, err := proxy.NewClient(ctx, d, cmd.conf)
-=======
-		p, err := proxy.NewClient(ctx, cmd.Command, cmd.conf)
->>>>>>> cac4ae3b
+		p, err := proxy.NewClient(ctx, cmd.conf)
 		if err != nil {
 			shutdownCh <- fmt.Errorf("unable to start: %v", err)
 			return
@@ -503,17 +453,13 @@
 		return err
 	case p = <-startCh:
 	}
-<<<<<<< HEAD
 	logger.Infof("The proxy has started successfully and is ready for new connections!")
 	defer p.Close()
-=======
-	cmd.Println("The proxy has started successfully and is ready for new connections!")
 	defer func() {
 		if cErr := p.Close(); cErr != nil {
-			cmd.PrintErrf("error during shutdown: %v\n", cErr)
+			logger.Errorf("error during shutdown: %v", cErr)
 		}
 	}()
->>>>>>> cac4ae3b
 
 	go func() {
 		shutdownCh <- p.Serve(ctx)
