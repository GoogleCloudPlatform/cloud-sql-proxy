--- conflicted
+++ resolved
@@ -438,11 +438,7 @@
 	cmd.Println("The proxy has started successfully and is ready for new connections!")
 	defer func() {
 		if cErr := p.Close(); cErr != nil {
-<<<<<<< HEAD
-			cmd.PrintErrf("The proxy failed to close cleanly: %v", cErr)
-=======
-			cmd.PrintErrf("error during shutdown: %v\n", cErr)
->>>>>>> cac4ae3b
+			cmd.PrintErrf("The proxy failed to close cleanly: %v\n", cErr)
 		}
 	}()
 
