--- conflicted
+++ resolved
@@ -124,19 +124,13 @@
 		"Path to a service account key to use for authentication.")
 	cmd.PersistentFlags().BoolVarP(&c.conf.GcloudAuth, "gcloud-auth", "g", false,
 		"Use gcloud's user configuration to retrieve a token for authentication.")
-<<<<<<< HEAD
-	cmd.PersistentFlags().Uint32Var(&c.conf.MaxConnections, "max-connections", 0,
+	cmd.PersistentFlags().Uint64Var(&c.conf.MaxConnections, "max-connections", 0,
 		`Limits the number of connections by refusing any additional connections.
 When this flag is not set, there is no limit.`)
 	cmd.PersistentFlags().DurationVar(&c.conf.WaitOnClose, "wait-after-sigterm", 0,
 		`Amount of time to wait for any open connections to close before
 shutting down the proxy. When this flag is not set, the proxy
 will shutdown immediately after receiving a SIGTERM.`)
-=======
-	cmd.PersistentFlags().Uint64Var(&c.conf.MaxConnections, "max-connections", 0,
-		`Limits the number of connections by refusing any additional connections.
-When this flag is not set, there is no limit.`)
->>>>>>> 188b089f
 	cmd.PersistentFlags().StringVar(&c.telemetryProject, "telemetry-project", "",
 		"Enable Cloud Monitoring and Cloud Trace integration with the provided project ID.")
 	cmd.PersistentFlags().BoolVar(&c.disableTraces, "disable-traces", false,
