--- conflicted
+++ resolved
@@ -30,11 +30,8 @@
 	"time"
 
 	"cloud.google.com/go/cloudsqlconn"
-<<<<<<< HEAD
+	"contrib.go.opencensus.io/exporter/prometheus"
 	"contrib.go.opencensus.io/exporter/stackdriver"
-=======
-	"contrib.go.opencensus.io/exporter/prometheus"
->>>>>>> eeb20299
 	"github.com/GoogleCloudPlatform/cloudsql-proxy/v2/cloudsql"
 	"github.com/GoogleCloudPlatform/cloudsql-proxy/v2/internal/gcloud"
 	"github.com/GoogleCloudPlatform/cloudsql-proxy/v2/internal/proxy"
@@ -72,16 +69,13 @@
 	*cobra.Command
 	conf *proxy.Config
 
-<<<<<<< HEAD
 	telemetryTracing           bool
 	telemetryTracingSampleRate int
 	telemetryMetrics           bool
 	telemetryProject           string
 	telemetryPrefix            string
-=======
-	prometheusNamespace string
-	httpPort            string
->>>>>>> eeb20299
+	prometheusNamespace        string
+	httpPort                   string
 }
 
 // Option is a function that configures a Command.
@@ -133,7 +127,6 @@
 		"Path to a service account key to use for authentication.")
 	cmd.PersistentFlags().BoolVarP(&c.conf.GcloudAuth, "gcloud-auth", "g", false,
 		"Use gcloud's user configuration to retrieve a token for authentication.")
-<<<<<<< HEAD
 	cmd.PersistentFlags().StringVar(&c.telemetryProject, "telemetry-project", "",
 		"Use the provided project ID for Cloud Monitoring and/or Cloud Trace integration.")
 	cmd.PersistentFlags().BoolVar(&c.telemetryTracing, "telemetry-traces", false,
@@ -144,12 +137,10 @@
 		"Enable Cloud Monitoring integration")
 	cmd.PersistentFlags().StringVar(&c.telemetryPrefix, "telemetry-prefix", "",
 		"Prefix to use for Cloud Monitoring metrics.")
-=======
 	cmd.PersistentFlags().StringVar(&c.prometheusNamespace, "prometheus-namespace", "",
 		"Enable Prometheus for metric collection using the provided namespace")
 	cmd.PersistentFlags().StringVar(&c.httpPort, "http-port", "9090",
 		"Port for the Prometheus server to use")
->>>>>>> eeb20299
 
 	// Global and per instance flags
 	cmd.PersistentFlags().StringVarP(&c.conf.Addr, "address", "a", "127.0.0.1",
@@ -218,7 +209,6 @@
 	}
 	conf.DialerOpts = opts
 
-<<<<<<< HEAD
 	// If a user has set telemetry-project, but hasn't enabled one of metrics or
 	// traces, fail.
 	if userHasSet("telemetry-project") &&
@@ -231,10 +221,9 @@
 	if (userHasSet("telemetry-metrics") || userHasSet("telemetry-traces")) &&
 		!userHasSet("telemetry-project") {
 		return newBadCommandError("must specify --telemetry-project when using --telemetry-metrics or --telemetry-traces")
-=======
+	}
 	if userHasSet("http-port") && !userHasSet("prometheus-namespace") {
 		return newBadCommandError("cannot specify --http-port without --prometheus-namespace")
->>>>>>> eeb20299
 	}
 
 	var ics []proxy.InstanceConnConfig
