--- conflicted
+++ resolved
@@ -465,11 +465,7 @@
 	defer p.Close()
 	defer func() {
 		if cErr := p.Close(); cErr != nil {
-<<<<<<< HEAD
 			cmd.logger.Errorf("error during shutdown: %v", cErr)
-=======
-			cmd.PrintErrf("The proxy failed to close cleanly: %v\n", cErr)
->>>>>>> 73f509ab
 		}
 	}()
 
@@ -480,15 +476,9 @@
 	err := <-shutdownCh
 	switch {
 	case errors.Is(err, errSigInt):
-<<<<<<< HEAD
 		cmd.logger.Errorf("SIGINT signal received. Shutting down...")
 	case errors.Is(err, errSigTerm):
 		cmd.logger.Errorf("SIGTERM signal received. Shutting down...")
-=======
-		cmd.PrintErrln("SIGINT signal received. Shutting down...")
-	case errors.Is(err, errSigTerm):
-		cmd.PrintErrln("SIGTERM signal received. Shutting down...")
->>>>>>> 73f509ab
 	default:
 		cmd.logger.Errorf("The proxy has encountered a terminal error: %v", err)
 	}
