--- conflicted
+++ resolved
@@ -144,14 +144,11 @@
 		"Path to a service account key to use for authentication.")
 	cmd.PersistentFlags().BoolVarP(&c.conf.GcloudAuth, "gcloud-auth", "g", false,
 		"Use gcloud's user configuration to retrieve a token for authentication.")
-<<<<<<< HEAD
 	cmd.PersistentFlags().BoolVarP(&c.conf.StructuredLogs, "structured-logs", "l", false,
 		"Enable structured logs using the LogEntry format")
-=======
 	cmd.PersistentFlags().Uint64Var(&c.conf.MaxConnections, "max-connections", 0,
 		`Limits the number of connections by refusing any additional connections.
 When this flag is not set, there is no limit.`)
->>>>>>> 188b089f
 	cmd.PersistentFlags().StringVar(&c.telemetryProject, "telemetry-project", "",
 		"Enable Cloud Monitoring and Cloud Trace integration with the provided project ID.")
 	cmd.PersistentFlags().BoolVar(&c.disableTraces, "disable-traces", false,
