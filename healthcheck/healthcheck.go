<<<<<<< HEAD
// Package healthcheck tests and communicates the health of the Cloud SQL 
// Proxy Client.
=======
// Copyright 2015 Google Inc. All Rights Reserved.
//
// Licensed under the Apache License, Version 2.0 (the "License");
// you may not use this file except in compliance with the License.
// You may obtain a copy of the License at
//
//      http://www.apache.org/licenses/LICENSE-2.0
//
// Unless required by applicable law or agreed to in writing, software
// distributed under the License is distributed on an "AS IS" BASIS,
// WITHOUT WARRANTIES OR CONDITIONS OF ANY KIND, either express or implied.
// See the License for the specific language governing permissions and
// limitations under the License.

// This file contains health checks for the Cloud SQL Auth proxy.
>>>>>>> c0a954d3
package healthcheck

import (
	"net/http"
)

var (
	live  bool
	ready bool
)

func initHealthCheck() {
	http.HandleFunc("/readiness", func(w http.ResponseWriter, r *http.Request) {
<<<<<<< HEAD
=======
		ready = readinessTest()
>>>>>>> c0a954d3
		if ready {
			w.WriteHeader(200)
			w.Write([]byte("ok\n"))
		} else {
			w.WriteHeader(500)
		}
	})

	http.HandleFunc("/liveness", func(w http.ResponseWriter, r *http.Request) {
<<<<<<< HEAD
=======
		live = livenessTest()
>>>>>>> c0a954d3
		if live {
			w.WriteHeader(200)
			w.Write([]byte("ok\n"))
		} else {
			w.WriteHeader(500)
		}
	})

	go http.ListenAndServe(":8080", nil)
}

// livenessTest returns true as long as the proxy is running
func livenessTest() bool {
	return true
}

// TODO(monazhn): Proxy is not ready when MaxConnections has been reached
func readinessTest() bool {
	return true
}<|MERGE_RESOLUTION|>--- conflicted
+++ resolved
@@ -1,7 +1,3 @@
-<<<<<<< HEAD
-// Package healthcheck tests and communicates the health of the Cloud SQL 
-// Proxy Client.
-=======
 // Copyright 2015 Google Inc. All Rights Reserved.
 //
 // Licensed under the Apache License, Version 2.0 (the "License");
@@ -16,8 +12,7 @@
 // See the License for the specific language governing permissions and
 // limitations under the License.
 
-// This file contains health checks for the Cloud SQL Auth proxy.
->>>>>>> c0a954d3
+// Package healthcheck tests and communicates the health of the Cloud SQL Auth proxy.
 package healthcheck
 
 import (
@@ -29,12 +24,9 @@
 	ready bool
 )
 
-func initHealthCheck() {
+func InitHealthCheck() {
 	http.HandleFunc("/readiness", func(w http.ResponseWriter, r *http.Request) {
-<<<<<<< HEAD
-=======
 		ready = readinessTest()
->>>>>>> c0a954d3
 		if ready {
 			w.WriteHeader(200)
 			w.Write([]byte("ok\n"))
@@ -44,10 +36,7 @@
 	})
 
 	http.HandleFunc("/liveness", func(w http.ResponseWriter, r *http.Request) {
-<<<<<<< HEAD
-=======
 		live = livenessTest()
->>>>>>> c0a954d3
 		if live {
 			w.WriteHeader(200)
 			w.Write([]byte("ok\n"))
