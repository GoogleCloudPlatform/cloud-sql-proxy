// Copyright 2015 Google Inc. All Rights Reserved.
//
// Licensed under the Apache License, Version 2.0 (the "License");
// you may not use this file except in compliance with the License.
// You may obtain a copy of the License at
//
//      http://www.apache.org/licenses/LICENSE-2.0
//
// Unless required by applicable law or agreed to in writing, software
// distributed under the License is distributed on an "AS IS" BASIS,
// WITHOUT WARRANTIES OR CONDITIONS OF ANY KIND, either express or implied.
// See the License for the specific language governing permissions and
// limitations under the License.

// Package healthcheck tests and communicates the health of the Cloud SQL Auth proxy.
package healthcheck

import (
	"fmt"
	"net/http"

	"github.com/GoogleCloudPlatform/cloudsql-proxy/logging"
	"github.com/GoogleCloudPlatform/cloudsql-proxy/proxy/proxy"
)

// HealthCheck is a type used to implement health checks for the proxy.
type HealthCheck struct {
	// live and ready correspond to liveness and readiness probing in Kubernetes
	// health checks
	live  bool
	ready bool
	// started is used to support readiness probing and should not be confused
	// for relating to startup probing.
	started bool
}

func InitHealthCheck(proxyClient *proxy.Client) *HealthCheck {
	fmt.Printf("initializing healthcheck\n")
	hc := &HealthCheck{
		live:    true,
		ready:   false,
		started: false,
	}

	// Handlers used to set up HTTP endpoint for communicating proxy health.
	http.HandleFunc("/readiness", func(w http.ResponseWriter, _ *http.Request) {
		fmt.Printf("hit readiness endpoint\n")
		hc.ready = readinessTest(proxyClient, hc)
		if hc.ready {
			w.WriteHeader(200)
			w.Write([]byte("ok\n"))
		} else {
			w.WriteHeader(500)
			w.Write([]byte("error\n"))
		}
	})

	http.HandleFunc("/liveness", func(w http.ResponseWriter, _ *http.Request) {
		fmt.Printf("hit liveness endpoint\n")
		hc.live = livenessTest()
		if hc.live {
			w.WriteHeader(200)
			w.Write([]byte("ok\n"))
		} else {
			w.WriteHeader(500)
			w.Write([]byte("error\n"))
		}
	})

	fmt.Printf("endpoints created\n")

	go func() {
		err := http.ListenAndServe(":8080", nil)
		if err != nil {
			logging.Errorf("Failed to start endpoint(s): %v", err)
		}
	}()

	return hc
}

<<<<<<< HEAD
func NotifyReady(hc *HealthCheck) {
	fmt.Printf("ready notification received\n")
=======
func NotifyReadyForConnections(hc *HealthCheck) {
>>>>>>> a31adb3b
	hc.started = true
}

// livenessTest returns true as long as the proxy is running.
func livenessTest() bool {
	fmt.Printf("running liveness test\n")
	return true
}

// readinessTest checks several criteria before determining the proxy is ready.
func readinessTest(proxyClient *proxy.Client, hc *HealthCheck) bool {
	fmt.Printf("running readiness test\n")

	// Wait until the 'Ready For Connections' log to mark the proxy client as ready.
	if !hc.started {
		fmt.Printf("readiness test failed because startup was not completed\n")
		return false
	}

	// Mark not ready if the proxy client is at MaxConnections
	if proxyClient.MaxConnections > 0 && proxyClient.ConnectionsCounter >= proxyClient.MaxConnections {
		return false
	}

	return true
}

// Broken/Unfinished/Unused Test for Unexpected Termination
/*func TestUnexpectedTermination(t *testing.T) {
	proxyClient := newClient(0)
	InitHealthCheck(proxyClient)

	resp, err := http.Get("http://localhost:8080/liveness")
	if err != nil {
		t.Errorf("failed to GET from /liveness: %v", err)
	}

	if resp.StatusCode != 200 {
		t.Errorf("got status code %v instead of 200", resp.StatusCode)
	}

	shutdown := make(chan bool, 1)
	go func() {
		proxyClient.Shutdown(0)
		shutdown <- true
	}()
	finishedShutdown := false
	select {
		case <-time.After(100 * time.Millisecond):
		case finishedShutdown = <-shutdown:
	}
	if !finishedShutdown {
		t.Errorf("Shutdown should have been quick because no connections needed to be closed.")
	}

	//TODO(monazhn): close health check endpoints

	resp, err = http.Get("http://localhost:8080/liveness")
	if err == nil {
		t.Log(resp.StatusCode) // TEST IS FAILING... need a CloseHealthCheck function + close them in cloud_sql_proxy.go
		t.Errorf("GET /liveness is expected to, but does not return an error after Shutdown is complete.")
	}

}*/<|MERGE_RESOLUTION|>--- conflicted
+++ resolved
@@ -16,7 +16,6 @@
 package healthcheck
 
 import (
-	"fmt"
 	"net/http"
 
 	"github.com/GoogleCloudPlatform/cloudsql-proxy/logging"
@@ -35,7 +34,7 @@
 }
 
 func InitHealthCheck(proxyClient *proxy.Client) *HealthCheck {
-	fmt.Printf("initializing healthcheck\n")
+
 	hc := &HealthCheck{
 		live:    true,
 		ready:   false,
@@ -44,7 +43,6 @@
 
 	// Handlers used to set up HTTP endpoint for communicating proxy health.
 	http.HandleFunc("/readiness", func(w http.ResponseWriter, _ *http.Request) {
-		fmt.Printf("hit readiness endpoint\n")
 		hc.ready = readinessTest(proxyClient, hc)
 		if hc.ready {
 			w.WriteHeader(200)
@@ -56,7 +54,6 @@
 	})
 
 	http.HandleFunc("/liveness", func(w http.ResponseWriter, _ *http.Request) {
-		fmt.Printf("hit liveness endpoint\n")
 		hc.live = livenessTest()
 		if hc.live {
 			w.WriteHeader(200)
@@ -66,8 +63,6 @@
 			w.Write([]byte("error\n"))
 		}
 	})
-
-	fmt.Printf("endpoints created\n")
 
 	go func() {
 		err := http.ListenAndServe(":8080", nil)
@@ -79,28 +74,20 @@
 	return hc
 }
 
-<<<<<<< HEAD
-func NotifyReady(hc *HealthCheck) {
-	fmt.Printf("ready notification received\n")
-=======
 func NotifyReadyForConnections(hc *HealthCheck) {
->>>>>>> a31adb3b
 	hc.started = true
 }
 
 // livenessTest returns true as long as the proxy is running.
 func livenessTest() bool {
-	fmt.Printf("running liveness test\n")
 	return true
 }
 
 // readinessTest checks several criteria before determining the proxy is ready.
 func readinessTest(proxyClient *proxy.Client, hc *HealthCheck) bool {
-	fmt.Printf("running readiness test\n")
 
 	// Wait until the 'Ready For Connections' log to mark the proxy client as ready.
 	if !hc.started {
-		fmt.Printf("readiness test failed because startup was not completed\n")
 		return false
 	}
 
